--- conflicted
+++ resolved
@@ -2,19 +2,14 @@
 set(DBOW2_TARGET "DBoW2")
 project(${DBOW2_TARGET})
 
-<<<<<<< HEAD
+if(NOT CMAKE_BUILD_TYPE)
+  set(CMAKE_BUILD_TYPE Release)
+endif()
+
 set(DBOW2_LIB_TYPE SHARED)
 if(WIN32)
   set(DBOW2_LIB_TYPE STATIC)
 endif(WIN32)
-=======
-if(NOT CMAKE_BUILD_TYPE)
-  set(CMAKE_BUILD_TYPE Release)
-endif()
-
-set(CMAKE_C_FLAGS "${CMAKE_C_FLAGS}  -Wall  -O3 -march=native ")
-set(CMAKE_CXX_FLAGS "${CMAKE_CXX_FLAGS} -Wall  -O3 -march=native")
->>>>>>> 851db083
 
 
 # Compiler options
@@ -51,16 +46,12 @@
   DUtils/Random.cpp
   DUtils/Timestamp.cpp)
 
-<<<<<<< HEAD
 add_library(${DBOW2_TARGET} ${DBOW2_LIB_TYPE} ${SRCS_DBOW2} ${SRCS_DUTILS})
 
 
 # Dependencies
 
 # add OpenCV
-=======
-
->>>>>>> 851db083
 find_package(OpenCV 4 QUIET)
 if(NOT OpenCV_FOUND)
   find_package(OpenCV 3 QUIET)
