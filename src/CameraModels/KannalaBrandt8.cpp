--- conflicted
+++ resolved
@@ -418,19 +418,6 @@
         if(size() != pKBCam->size())
             return false;
 
-<<<<<<< HEAD
-        cv::SVD::compute(A,w,u,vt,cv::SVD::MODIFY_A| cv::SVD::FULL_UV);
-        cv::Matx41f x3D_h = vt.row(3).t();
-        #if (CV_VERSION_MAJOR >=4) || (CV_VERSION_MAJOR == 3 && CV_VERSION_MINOR >= 5) || (CV_VERSION_MAJOR == 3 && CV_VERSION_MINOR == 4  && CV_VERSION_REVISION >= 10)
-        x3D = x3D_h.get_minor<3,1>(0,0) / x3D_h(3);
-        #else
-        // OpenCV 3.2
-        x3D = x3D_h.get_minor<3,1>(0,0);
-        x3D(0) = x3D(0) / x3D_h(3);
-        x3D(1) = x3D(1) / x3D_h(3);
-        x3D(2) = x3D(2) / x3D_h(3);
-        #endif
-=======
         bool is_same_camera = true;
         for(size_t i=0; i<size(); ++i)
         {
@@ -441,7 +428,6 @@
             }
         }
         return is_same_camera;
->>>>>>> 851db083
     }
 
 }