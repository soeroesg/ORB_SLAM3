--- conflicted
+++ resolved
@@ -19,16 +19,13 @@
 
 #include "ORBmatcher.h"
 
-#include <limits.h>
-
-<<<<<<< HEAD
-#include <opencv2/core/core.hpp>
-#include <opencv2/features2d/features2d.hpp>
-=======
+#include<limits.h>
+
 #include<opencv2/core/core.hpp>
->>>>>>> 851db083
 
 #include "Thirdparty/DBoW2/DBoW2/FeatureVector.h"
+
+#include<stdint-gcc.h>
 
 using namespace std;
 
@@ -668,15 +665,7 @@
             if(level1>0)
                 continue;
 
-<<<<<<< HEAD
-int ORBmatcher::SearchForTriangulation(KeyFrame *pKF1, KeyFrame *pKF2, cv::Mat F12,
-                                       vector<pair<size_t, size_t> > &vMatchedPairs, const bool bOnlyStereo, const bool bCoarse)
-{
-    const DBoW2::FeatureVector &vFeatVec1 = pKF1->mFeatVec;
-    const DBoW2::FeatureVector &vFeatVec2 = pKF2->mFeatVec;
-=======
             vector<size_t> vIndices2 = F2.GetFeaturesInArea(vbPrevMatched[i1].x,vbPrevMatched[i1].y, windowSize,level1,level1);
->>>>>>> 851db083
 
             if(vIndices2.empty())
                 continue;
@@ -698,126 +687,17 @@
                 if(vMatchedDistance[i2]<=dist)
                     continue;
 
-<<<<<<< HEAD
-    while(f1it!=f1end && f2it!=f2end)
-    {
-        if(f1it->first == f2it->first)
-        {
-            for(size_t i1=0, iend1=f1it->second.size(); i1<iend1; i1++)
-            {
-                const size_t idx1 = f1it->second[i1];
-
-                MapPoint* pMP1 = pKF1->GetMapPoint(idx1);
-
-                // If there is already a MapPoint skip
-                if(pMP1)
-=======
                 if(dist<bestDist)
->>>>>>> 851db083
                 {
                     bestDist2=bestDist;
                     bestDist=dist;
                     bestIdx2=i2;
                 }
-<<<<<<< HEAD
-
-                const bool bStereo1 = (!pKF1->mpCamera2 && pKF1->mvuRight[idx1]>=0);
-
-                if(bOnlyStereo)
-                    if(!bStereo1)
-                        continue;
-
-
-                const cv::KeyPoint &kp1 = (pKF1 -> NLeft == -1) ? pKF1->mvKeysUn[idx1]
-                                                                : (idx1 < pKF1 -> NLeft) ? pKF1 -> mvKeys[idx1]
-                                                                                         : pKF1 -> mvKeysRight[idx1 - pKF1 -> NLeft];
-
-                const bool bRight1 = (pKF1 -> NLeft == -1 || idx1 < pKF1 -> NLeft) ? false
-                                                                                   : true;
-                //if(bRight1) continue;
-                const cv::Mat &d1 = pKF1->mDescriptors.row(idx1);
-
-                int bestDist = TH_LOW;
-                int bestIdx2 = -1;
-
-                for(size_t i2=0, iend2=f2it->second.size(); i2<iend2; i2++)
-                {
-                    size_t idx2 = f2it->second[i2];
-
-                    MapPoint* pMP2 = pKF2->GetMapPoint(idx2);
-
-                    // If we have already matched or there is a MapPoint skip
-                    if(vbMatched2[idx2] || pMP2)
-                        continue;
-
-                    const bool bStereo2 = (!pKF2->mpCamera2 &&  pKF2->mvuRight[idx2]>=0);
-
-                    if(bOnlyStereo)
-                        if(!bStereo2)
-                            continue;
-
-                    const cv::Mat &d2 = pKF2->mDescriptors.row(idx2);
-
-                    const int dist = DescriptorDistance(d1,d2);
-
-                    if(dist>TH_LOW || dist>bestDist)
-                        continue;
-
-                    const cv::KeyPoint &kp2 = (pKF2 -> NLeft == -1) ? pKF2->mvKeysUn[idx2]
-                                                                    : (idx2 < pKF2 -> NLeft) ? pKF2 -> mvKeys[idx2]
-                                                                                             : pKF2 -> mvKeysRight[idx2 - pKF2 -> NLeft];
-                    const bool bRight2 = (pKF2 -> NLeft == -1 || idx2 < pKF2 -> NLeft) ? false
-                                                                                       : true;
-
-                    if(!bStereo1 && !bStereo2 && !pKF1->mpCamera2)
-                    {
-                        const float distex = ep.x-kp2.pt.x;
-                        const float distey = ep.y-kp2.pt.y;
-                        if(distex*distex+distey*distey<100*pKF2->mvScaleFactors[kp2.octave])
-                        {
-                            continue;
-                        }
-                    }
-
-                    if(pKF1->mpCamera2 && pKF2->mpCamera2){
-                        if(bRight1 && bRight2){
-                            R12 = Rrr;
-                            t12 = trr;
-
-                            pCamera1 = pKF1->mpCamera2;
-                            pCamera2 = pKF2->mpCamera2;
-                        }
-                        else if(bRight1 && !bRight2){
-                            R12 = Rrl;
-                            t12 = trl;
-
-                            pCamera1 = pKF1->mpCamera2;
-                            pCamera2 = pKF2->mpCamera;
-                        }
-                        else if(!bRight1 && bRight2){
-                            R12 = Rlr;
-                            t12 = tlr;
-
-                            pCamera1 = pKF1->mpCamera;
-                            pCamera2 = pKF2->mpCamera2;
-                        }
-                        else{
-                            R12 = Rll;
-                            t12 = tll;
-
-                            pCamera1 = pKF1->mpCamera;
-                            pCamera2 = pKF2->mpCamera;
-                        }
-
-                    }
-
-=======
                 else if(dist<bestDist2)
                 {
                     bestDist2=dist;
                 }
             }
->>>>>>> 851db083
 
             if(bestDist<=TH_LOW)
             {
@@ -828,20 +708,9 @@
                         vnMatches12[vnMatches21[bestIdx2]]=-1;
                         nmatches--;
                     }
-<<<<<<< HEAD
-                }
-
-                if(bestIdx2>=0)
-                {
-                    const cv::KeyPoint &kp2 = (pKF2 -> NLeft == -1) ? pKF2->mvKeysUn[bestIdx2]
-                                                                    : (bestIdx2 < pKF2 -> NLeft) ? pKF2 -> mvKeys[bestIdx2]
-                                                                                                 : pKF2 -> mvKeysRight[bestIdx2 - pKF2 -> NLeft];
-                    vMatches12[idx1]=bestIdx2;
-=======
                     vnMatches12[i1]=bestIdx2;
                     vnMatches21[bestIdx2]=i1;
                     vMatchedDistance[bestIdx2]=bestDist;
->>>>>>> 851db083
                     nmatches++;
 
                     if(mbCheckOrientation)
