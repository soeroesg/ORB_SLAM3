/**
* This file is part of ORB-SLAM3
*
* Copyright (C) 2017-2020 Carlos Campos, Richard Elvira, Juan J. Gómez Rodríguez, José M.M. Montiel and Juan D. Tardós, University of Zaragoza.
* Copyright (C) 2014-2016 Raúl Mur-Artal, José M.M. Montiel and Juan D. Tardós, University of Zaragoza.
*
* ORB-SLAM3 is free software: you can redistribute it and/or modify it under the terms of the GNU General Public
* License as published by the Free Software Foundation, either version 3 of the License, or
* (at your option) any later version.
*
* ORB-SLAM3 is distributed in the hope that it will be useful, but WITHOUT ANY WARRANTY; without even
* the implied warranty of MERCHANTABILITY or FITNESS FOR A PARTICULAR PURPOSE. See the
* GNU General Public License for more details.
*
* You should have received a copy of the GNU General Public License along with ORB-SLAM3.
* If not, see <http://www.gnu.org/licenses/>.
*/



#include "System.h"
#include "Converter.h"
#include <thread>
#include <pangolin/pangolin.h>
#include <iomanip>
#include <openssl/md5.h>
#include <boost/serialization/base_object.hpp>
#include <boost/serialization/string.hpp>
#include <boost/archive/text_iarchive.hpp>
#include <boost/archive/text_oarchive.hpp>
#include <boost/archive/binary_iarchive.hpp>
#include <boost/archive/binary_oarchive.hpp>
#include <boost/archive/xml_iarchive.hpp>
#include <boost/archive/xml_oarchive.hpp>

namespace ORB_SLAM3
{

Verbose::eLevel Verbose::th = Verbose::VERBOSITY_NORMAL;

System::System(const string &strVocFile, const string &strSettingsFile, const eSensor sensor,
               const bool bUseViewer, const int initFr, const string &strSequence, const string &strLoadingFile):
    mSensor(sensor), mpViewer(static_cast<Viewer*>(NULL)), mbReset(false), mbResetActiveMap(false),
    mbActivateLocalizationMode(false), mbDeactivateLocalizationMode(false)
{
    // Output welcome message
    cout << endl <<
    "ORB-SLAM3 Copyright (C) 2017-2020 Carlos Campos, Richard Elvira, Juan J. Gómez, José M.M. Montiel and Juan D. Tardós, University of Zaragoza." << endl <<
    "ORB-SLAM2 Copyright (C) 2014-2016 Raúl Mur-Artal, José M.M. Montiel and Juan D. Tardós, University of Zaragoza." << endl <<
    "This program comes with ABSOLUTELY NO WARRANTY;" << endl  <<
    "This is free software, and you are welcome to redistribute it" << endl <<
    "under certain conditions. See LICENSE.txt." << endl << endl;

    cout << "Input sensor was set to: ";

    if(mSensor==MONOCULAR)
        cout << "Monocular" << endl;
    else if(mSensor==STEREO)
        cout << "Stereo" << endl;
    else if(mSensor==RGBD)
        cout << "RGB-D" << endl;
    else if(mSensor==IMU_MONOCULAR)
        cout << "Monocular-Inertial" << endl;
    else if(mSensor==IMU_STEREO)
        cout << "Stereo-Inertial" << endl;

    //Check settings file
    cv::FileStorage fsSettings(strSettingsFile.c_str(), cv::FileStorage::READ);
    if(!fsSettings.isOpened())
    {
       cerr << "Failed to open settings file at: " << strSettingsFile << endl;
       exit(-1);
    }

    bool loadedAtlas = false;

    //----
    //Load ORB Vocabulary
    cout << endl << "Loading ORB Vocabulary. This could take a while..." << endl;

    mpVocabulary = new ORBVocabulary();
    bool bVocLoad = mpVocabulary->loadFromTextFile(strVocFile);
    if(!bVocLoad)
    {
        cerr << "Wrong path to vocabulary. " << endl;
        cerr << "Falied to open at: " << strVocFile << endl;
        exit(-1);
    }
    cout << "Vocabulary loaded!" << endl << endl;

    //Create KeyFrame Database
    mpKeyFrameDatabase = new KeyFrameDatabase(*mpVocabulary);

    //Create the Atlas
    mpAtlas = new Atlas(0);
<<<<<<< HEAD
    //----

    /*if(strLoadingFile.empty())
    {
        //Load ORB Vocabulary
        cout << endl << "Loading ORB Vocabulary. This could take a while..." << endl;

        mpVocabulary = new ORBVocabulary();
        bool bVocLoad = mpVocabulary->loadFromTextFile(strVocFile);
        if(!bVocLoad)
        {
            cerr << "Wrong path to vocabulary. " << endl;
            cerr << "Falied to open at: " << strVocFile << endl;
            exit(-1);
        }
        cout << "Vocabulary loaded!" << endl << endl;

        //Create KeyFrame Database
        mpKeyFrameDatabase = new KeyFrameDatabase(*mpVocabulary);

        //Create the Atlas
        //mpMap = new Map();
        mpAtlas = new Atlas(0);
    }
    else
    {
        //Load ORB Vocabulary
        cout << endl << "Loading ORB Vocabulary. This could take a while..." << endl;

        mpVocabulary = new ORBVocabulary();
        bool bVocLoad = mpVocabulary->loadFromTextFile(strVocFile);
        if(!bVocLoad)
        {
            cerr << "Wrong path to vocabulary. " << endl;
            cerr << "Falied to open at: " << strVocFile << endl;
            exit(-1);
        }
        cout << "Vocabulary loaded!" << endl << endl;

        cout << "Load File" << endl;

        // Load the file with an earlier session
        //clock_t start = clock();
        bool isRead = LoadAtlas(strLoadingFile,BINARY_FILE);

        if(!isRead)
        {
            cout << "Error to load the file, please try with other session file or vocabulary file" << endl;
            exit(-1);
        }
        mpKeyFrameDatabase = new KeyFrameDatabase(*mpVocabulary);

        mpAtlas->SetKeyFrameDababase(mpKeyFrameDatabase);
        mpAtlas->SetORBVocabulary(mpVocabulary);
        mpAtlas->PostLoad();
        //cout << "KF in DB: " << mpKeyFrameDatabase->mnNumKFs << "; words: " << mpKeyFrameDatabase->mnNumWords << endl;

        loadedAtlas = true;

        mpAtlas->CreateNewMap();

        //clock_t timeElapsed = clock() - start;
        //unsigned msElapsed = timeElapsed / (CLOCKS_PER_SEC / 1000);
        //cout << "Binary file read in " << msElapsed << " ms" << endl;

        //std::this_thread::sleep_for(std::chrono::microseconds(10*1000*1000));
    }*/

=======
>>>>>>> 093173ba

    if (mSensor==IMU_STEREO || mSensor==IMU_MONOCULAR)
        mpAtlas->SetInertialSensor();

    //Create Drawers. These are used by the Viewer
    mpFrameDrawer = new FrameDrawer(mpAtlas);
    mpMapDrawer = new MapDrawer(mpAtlas, strSettingsFile);

    //Initialize the Tracking thread
    //(it will live in the main thread of execution, the one that called this constructor)
    cout << "Seq. Name: " << strSequence << endl;
    mpTracker = new Tracking(this, mpVocabulary, mpFrameDrawer, mpMapDrawer,
                             mpAtlas, mpKeyFrameDatabase, strSettingsFile, mSensor, strSequence);

    //Initialize the Local Mapping thread and launch
    mpLocalMapper = new LocalMapping(this, mpAtlas, mSensor==MONOCULAR || mSensor==IMU_MONOCULAR, mSensor==IMU_MONOCULAR || mSensor==IMU_STEREO, strSequence);
    mptLocalMapping = new thread(&ORB_SLAM3::LocalMapping::Run,mpLocalMapper);
    mpLocalMapper->mThFarPoints = fsSettings["thFarPoints"];
    if(mpLocalMapper->mThFarPoints!=0)
    {
        cout << "Discard points further than " << mpLocalMapper->mThFarPoints << " m from current camera" << endl;
        mpLocalMapper->mbFarPoints = true;
    }
    else
        mpLocalMapper->mbFarPoints = false;

    //Initialize the Loop Closing thread and launch
    mpLoopCloser = new LoopClosing(mpAtlas, mpKeyFrameDatabase, mpVocabulary, mSensor!=MONOCULAR); // mSensor!=MONOCULAR);
    mptLoopClosing = new thread(&ORB_SLAM3::LoopClosing::Run, mpLoopCloser);

    //Initialize the Viewer thread and launch
    if(bUseViewer)
    {
        mpViewer = new Viewer(this, mpFrameDrawer,mpMapDrawer,mpTracker,strSettingsFile);
        mptViewer = new thread(&Viewer::Run, mpViewer);
        mpTracker->SetViewer(mpViewer);
        mpLoopCloser->mpViewer = mpViewer;
        mpViewer->both = mpFrameDrawer->both;
    }

    //Set pointers between threads
    mpTracker->SetLocalMapper(mpLocalMapper);
    mpTracker->SetLoopClosing(mpLoopCloser);

    mpLocalMapper->SetTracker(mpTracker);
    mpLocalMapper->SetLoopCloser(mpLoopCloser);

    mpLoopCloser->SetTracker(mpTracker);
    mpLoopCloser->SetLocalMapper(mpLocalMapper);

    // Fix verbosity
    Verbose::SetTh(Verbose::VERBOSITY_QUIET);

}

cv::Mat System::TrackStereo(const cv::Mat &imLeft, const cv::Mat &imRight, const double &timestamp, const vector<IMU::Point>& vImuMeas, string filename)
{
    if(mSensor!=STEREO && mSensor!=IMU_STEREO)
    {
        cerr << "ERROR: you called TrackStereo but input sensor was not set to Stereo nor Stereo-Inertial." << endl;
        exit(-1);
    }

    // Check mode change
    {
        unique_lock<mutex> lock(mMutexMode);
        if(mbActivateLocalizationMode)
        {
            mpLocalMapper->RequestStop();

            // Wait until Local Mapping has effectively stopped
            while(!mpLocalMapper->isStopped())
            {
                std::this_thread::sleep_for(std::chrono::microseconds(1000));
            }

            mpTracker->InformOnlyTracking(true);
            mbActivateLocalizationMode = false;
        }
        if(mbDeactivateLocalizationMode)
        {
            mpTracker->InformOnlyTracking(false);
            mpLocalMapper->Release();
            mbDeactivateLocalizationMode = false;
        }
    }

    // Check reset
    {
        unique_lock<mutex> lock(mMutexReset);
        if(mbReset)
        {
            mpTracker->Reset();
            cout << "Reset stereo..." << endl;
            mbReset = false;
            mbResetActiveMap = false;
        }
        else if(mbResetActiveMap)
        {
            mpTracker->ResetActiveMap();
            mbResetActiveMap = false;
        }
    }

    if (mSensor == System::IMU_STEREO)
        for(size_t i_imu = 0; i_imu < vImuMeas.size(); i_imu++)
            mpTracker->GrabImuData(vImuMeas[i_imu]);

    cv::Mat Tcw = mpTracker->GrabImageStereo(imLeft,imRight,timestamp,filename);

    unique_lock<mutex> lock2(mMutexState);
    mTrackingState = mpTracker->mState;
    mTrackedMapPoints = mpTracker->mCurrentFrame.mvpMapPoints;
    mTrackedKeyPointsUn = mpTracker->mCurrentFrame.mvKeysUn;

    return Tcw;
}

cv::Mat System::TrackRGBD(const cv::Mat &im, const cv::Mat &depthmap, const double &timestamp, string filename)
{
    if(mSensor!=RGBD)
    {
        cerr << "ERROR: you called TrackRGBD but input sensor was not set to RGBD." << endl;
        exit(-1);
    }

    // Check mode change
    {
        unique_lock<mutex> lock(mMutexMode);
        if(mbActivateLocalizationMode)
        {
            mpLocalMapper->RequestStop();

            // Wait until Local Mapping has effectively stopped
            while(!mpLocalMapper->isStopped())
            {
                std::this_thread::sleep_for(std::chrono::microseconds(1000));
            }

            mpTracker->InformOnlyTracking(true);
            mbActivateLocalizationMode = false;
        }
        if(mbDeactivateLocalizationMode)
        {
            mpTracker->InformOnlyTracking(false);
            mpLocalMapper->Release();
            mbDeactivateLocalizationMode = false;
        }
    }

    // Check reset
    {
        unique_lock<mutex> lock(mMutexReset);
        if(mbReset)
        {
            mpTracker->Reset();
            mbReset = false;
            mbResetActiveMap = false;
        }
        else if(mbResetActiveMap)
        {
            mpTracker->ResetActiveMap();
            mbResetActiveMap = false;
        }
    }


    cv::Mat Tcw = mpTracker->GrabImageRGBD(im,depthmap,timestamp,filename);

    unique_lock<mutex> lock2(mMutexState);
    mTrackingState = mpTracker->mState;
    mTrackedMapPoints = mpTracker->mCurrentFrame.mvpMapPoints;
    mTrackedKeyPointsUn = mpTracker->mCurrentFrame.mvKeysUn;
    return Tcw;
}

cv::Mat System::TrackMonocular(const cv::Mat &im, const double &timestamp, const vector<IMU::Point>& vImuMeas, string filename)
{
    if(mSensor!=MONOCULAR && mSensor!=IMU_MONOCULAR)
    {
        cerr << "ERROR: you called TrackMonocular but input sensor was not set to Monocular nor Monocular-Inertial." << endl;
        exit(-1);
    }

    // Check mode change
    {
        unique_lock<mutex> lock(mMutexMode);
        if(mbActivateLocalizationMode)
        {
            mpLocalMapper->RequestStop();

            // Wait until Local Mapping has effectively stopped
            while(!mpLocalMapper->isStopped())
            {
                std::this_thread::sleep_for(std::chrono::microseconds(1000));
            }

            mpTracker->InformOnlyTracking(true);
            mbActivateLocalizationMode = false;
        }
        if(mbDeactivateLocalizationMode)
        {
            mpTracker->InformOnlyTracking(false);
            mpLocalMapper->Release();
            mbDeactivateLocalizationMode = false;
        }
    }

    // Check reset
    {
        unique_lock<mutex> lock(mMutexReset);
        if(mbReset)
        {
            mpTracker->Reset();
            mbReset = false;
            mbResetActiveMap = false;
        }
        else if(mbResetActiveMap)
        {
            cout << "SYSTEM-> Reseting active map in monocular case" << endl;
            mpTracker->ResetActiveMap();
            mbResetActiveMap = false;
        }
    }

    if (mSensor == System::IMU_MONOCULAR)
        for(size_t i_imu = 0; i_imu < vImuMeas.size(); i_imu++)
            mpTracker->GrabImuData(vImuMeas[i_imu]);

    cv::Mat Tcw = mpTracker->GrabImageMonocular(im,timestamp,filename);

    unique_lock<mutex> lock2(mMutexState);
    mTrackingState = mpTracker->mState;
    mTrackedMapPoints = mpTracker->mCurrentFrame.mvpMapPoints;
    mTrackedKeyPointsUn = mpTracker->mCurrentFrame.mvKeysUn;

    return Tcw;
}



void System::ActivateLocalizationMode()
{
    unique_lock<mutex> lock(mMutexMode);
    mbActivateLocalizationMode = true;
}

void System::DeactivateLocalizationMode()
{
    unique_lock<mutex> lock(mMutexMode);
    mbDeactivateLocalizationMode = true;
}

bool System::MapChanged()
{
    static int n=0;
    int curn = mpAtlas->GetLastBigChangeIdx();
    if(n<curn)
    {
        n=curn;
        return true;
    }
    else
        return false;
}

void System::Reset()
{
    unique_lock<mutex> lock(mMutexReset);
    mbReset = true;
}

void System::ResetActiveMap()
{
    unique_lock<mutex> lock(mMutexReset);
    mbResetActiveMap = true;
}

void System::Shutdown()
{
    mpLocalMapper->RequestFinish();
    mpLoopCloser->RequestFinish();
    if(mpViewer)
    {
        mpViewer->RequestFinish();
        while (!mpViewer->isFinished()) {
            std::this_thread::sleep_for(std::chrono::microseconds(5000));
        }
    }

    // Wait until all thread have effectively stopped
    while(!mpLocalMapper->isFinished() || !mpLoopCloser->isFinished() || mpLoopCloser->isRunningGBA())
    {
        if(!mpLocalMapper->isFinished())
            cout << "mpLocalMapper is not finished" << endl;
        if(!mpLoopCloser->isFinished())
            cout << "mpLoopCloser is not finished" << endl;
        if(mpLoopCloser->isRunningGBA()){
            cout << "mpLoopCloser is running GBA" << endl;
            cout << "break anyway..." << endl;
            break;
        }
        std::this_thread::sleep_for(std::chrono::microseconds(5000));
    }

    if(mpViewer)
        pangolin::BindToContext("ORB-SLAM2: Map Viewer");

#ifdef REGISTER_TIMES
    mpTracker->PrintTimeStats();
#endif
}



void System::SaveTrajectoryTUM(const string &filename)
{
    cout << endl << "Saving camera trajectory to " << filename << " ..." << endl;
    if(mSensor==MONOCULAR)
    {
        cerr << "ERROR: SaveTrajectoryTUM cannot be used for monocular." << endl;
        return;
    }

    vector<KeyFrame*> vpKFs = mpAtlas->GetAllKeyFrames();
    sort(vpKFs.begin(),vpKFs.end(),KeyFrame::lId);

    // Transform all keyframes so that the first keyframe is at the origin.
    // After a loop closure the first keyframe might not be at the origin.
    cv::Mat Two = vpKFs[0]->GetPoseInverse();

    ofstream f;
    f.open(filename.c_str());
    f << fixed;

    // Frame pose is stored relative to its reference keyframe (which is optimized by BA and pose graph).
    // We need to get first the keyframe pose and then concatenate the relative transformation.
    // Frames not localized (tracking failure) are not saved.

    // For each frame we have a reference keyframe (lRit), the timestamp (lT) and a flag
    // which is true when tracking failed (lbL).
    list<ORB_SLAM3::KeyFrame*>::iterator lRit = mpTracker->mlpReferences.begin();
    list<double>::iterator lT = mpTracker->mlFrameTimes.begin();
    list<bool>::iterator lbL = mpTracker->mlbLost.begin();
    for(list<cv::Mat>::iterator lit=mpTracker->mlRelativeFramePoses.begin(),
        lend=mpTracker->mlRelativeFramePoses.end();lit!=lend;lit++, lRit++, lT++, lbL++)
    {
        if(*lbL)
            continue;

        KeyFrame* pKF = *lRit;

        cv::Mat Trw = cv::Mat::eye(4,4,CV_32F);

        // If the reference keyframe was culled, traverse the spanning tree to get a suitable keyframe.
        while(pKF->isBad())
        {
            Trw = Trw*pKF->mTcp;
            pKF = pKF->GetParent();
        }

        Trw = Trw*pKF->GetPose()*Two;

        cv::Mat Tcw = (*lit)*Trw;
        cv::Mat Rwc = Tcw.rowRange(0,3).colRange(0,3).t();
        cv::Mat twc = -Rwc*Tcw.rowRange(0,3).col(3);

        vector<float> q = Converter::toQuaternion(Rwc);

        f << setprecision(6) << *lT << " " <<  setprecision(9) << twc.at<float>(0) << " " << twc.at<float>(1) << " " << twc.at<float>(2) << " " << q[0] << " " << q[1] << " " << q[2] << " " << q[3] << endl;
    }
    f.close();
    // cout << endl << "trajectory saved!" << endl;
}

void System::SaveKeyFrameTrajectoryTUM(const string &filename)
{
    cout << endl << "Saving keyframe trajectory to " << filename << " ..." << endl;

    vector<KeyFrame*> vpKFs = mpAtlas->GetAllKeyFrames();
    sort(vpKFs.begin(),vpKFs.end(),KeyFrame::lId);

    // Transform all keyframes so that the first keyframe is at the origin.
    // After a loop closure the first keyframe might not be at the origin.
    ofstream f;
    f.open(filename.c_str());
    f << fixed;

    for(size_t i=0; i<vpKFs.size(); i++)
    {
        KeyFrame* pKF = vpKFs[i];

       // pKF->SetPose(pKF->GetPose()*Two);

        if(pKF->isBad())
            continue;

        cv::Mat R = pKF->GetRotation().t();
        vector<float> q = Converter::toQuaternion(R);
        cv::Mat t = pKF->GetCameraCenter();
        f << setprecision(6) << pKF->mTimeStamp << setprecision(7) << " " << t.at<float>(0) << " " << t.at<float>(1) << " " << t.at<float>(2)
          << " " << q[0] << " " << q[1] << " " << q[2] << " " << q[3] << endl;

    }

    f.close();
}

void System::SaveTrajectoryEuRoC(const string &filename)
{

    cout << endl << "Saving trajectory to " << filename << " ..." << endl;
    /*if(mSensor==MONOCULAR)
    {
        cerr << "ERROR: SaveTrajectoryEuRoC cannot be used for monocular." << endl;
        return;
    }*/

    vector<Map*> vpMaps = mpAtlas->GetAllMaps();
    Map* pBiggerMap;
    int numMaxKFs = 0;
    for(Map* pMap :vpMaps)
    {
        if(pMap->GetAllKeyFrames().size() > numMaxKFs)
        {
            numMaxKFs = pMap->GetAllKeyFrames().size();
            pBiggerMap = pMap;
        }
    }

    vector<KeyFrame*> vpKFs = pBiggerMap->GetAllKeyFrames();
    sort(vpKFs.begin(),vpKFs.end(),KeyFrame::lId);

    // Transform all keyframes so that the first keyframe is at the origin.
    // After a loop closure the first keyframe might not be at the origin.
    cv::Mat Twb; // Can be word to cam0 or world to b dependingo on IMU or not.
    if (mSensor==IMU_MONOCULAR || mSensor==IMU_STEREO)
        Twb = vpKFs[0]->GetImuPose();
    else
        Twb = vpKFs[0]->GetPoseInverse();

    ofstream f;
    f.open(filename.c_str());
    f << fixed;

    // Frame pose is stored relative to its reference keyframe (which is optimized by BA and pose graph).
    // We need to get first the keyframe pose and then concatenate the relative transformation.
    // Frames not localized (tracking failure) are not saved.

    // For each frame we have a reference keyframe (lRit), the timestamp (lT) and a flag
    // which is true when tracking failed (lbL).
    list<ORB_SLAM3::KeyFrame*>::iterator lRit = mpTracker->mlpReferences.begin();
    list<double>::iterator lT = mpTracker->mlFrameTimes.begin();
    list<bool>::iterator lbL = mpTracker->mlbLost.begin();

    for(list<cv::Mat>::iterator lit=mpTracker->mlRelativeFramePoses.begin(),
        lend=mpTracker->mlRelativeFramePoses.end();lit!=lend;lit++, lRit++, lT++, lbL++)
    {
        if(*lbL)
            continue;


        KeyFrame* pKF = *lRit;

        cv::Mat Trw = cv::Mat::eye(4,4,CV_32F);

        // If the reference keyframe was culled, traverse the spanning tree to get a suitable keyframe.
        if (!pKF)
            continue;

        while(pKF->isBad())
        {
            Trw = Trw*pKF->mTcp;
            pKF = pKF->GetParent();
        }

        if(!pKF || pKF->GetMap() != pBiggerMap)
        {
            continue;
        }

        Trw = Trw*pKF->GetPose()*Twb; // Tcp*Tpw*Twb0=Tcb0 where b0 is the new world reference

        if (mSensor == IMU_MONOCULAR || mSensor == IMU_STEREO)
        {
            cv::Mat Tbw = pKF->mImuCalib.Tbc*(*lit)*Trw;
            cv::Mat Rwb = Tbw.rowRange(0,3).colRange(0,3).t();
            cv::Mat twb = -Rwb*Tbw.rowRange(0,3).col(3);
            vector<float> q = Converter::toQuaternion(Rwb);
            f << setprecision(6) << 1e9*(*lT) << " " <<  setprecision(9) << twb.at<float>(0) << " " << twb.at<float>(1) << " " << twb.at<float>(2) << " " << q[0] << " " << q[1] << " " << q[2] << " " << q[3] << endl;
        }
        else
        {
            cv::Mat Tcw = (*lit)*Trw;
            cv::Mat Rwc = Tcw.rowRange(0,3).colRange(0,3).t();
            cv::Mat twc = -Rwc*Tcw.rowRange(0,3).col(3);
            vector<float> q = Converter::toQuaternion(Rwc);
            f << setprecision(6) << 1e9*(*lT) << " " <<  setprecision(9) << twc.at<float>(0) << " " << twc.at<float>(1) << " " << twc.at<float>(2) << " " << q[0] << " " << q[1] << " " << q[2] << " " << q[3] << endl;
        }

    }
    //cout << "end saving trajectory" << endl;
    f.close();
    cout << endl << "End of saving trajectory to " << filename << " ..." << endl;
}


void System::SaveKeyFrameTrajectoryEuRoC(const string &filename)
{
    cout << endl << "Saving keyframe trajectory to " << filename << " ..." << endl;

    vector<Map*> vpMaps = mpAtlas->GetAllMaps();
    Map* pBiggerMap;
    int numMaxKFs = 0;
    for(Map* pMap :vpMaps)
    {
        if(pMap->GetAllKeyFrames().size() > numMaxKFs)
        {
            numMaxKFs = pMap->GetAllKeyFrames().size();
            pBiggerMap = pMap;
        }
    }

    vector<KeyFrame*> vpKFs = pBiggerMap->GetAllKeyFrames();
    sort(vpKFs.begin(),vpKFs.end(),KeyFrame::lId);

    // Transform all keyframes so that the first keyframe is at the origin.
    // After a loop closure the first keyframe might not be at the origin.
    ofstream f;
    f.open(filename.c_str());
    f << fixed;

    for(size_t i=0; i<vpKFs.size(); i++)
    {
        KeyFrame* pKF = vpKFs[i];

        if(pKF->isBad())
            continue;
        if (mSensor == IMU_MONOCULAR || mSensor == IMU_STEREO)
        {
            cv::Mat R = pKF->GetImuRotation().t();
            vector<float> q = Converter::toQuaternion(R);
            cv::Mat twb = pKF->GetImuPosition();
            f << setprecision(6) << 1e9*pKF->mTimeStamp  << " " <<  setprecision(9) << twb.at<float>(0) << " " << twb.at<float>(1) << " " << twb.at<float>(2) << " " << q[0] << " " << q[1] << " " << q[2] << " " << q[3] << endl;

        }
        else
        {
            cv::Mat R = pKF->GetRotation();
            vector<float> q = Converter::toQuaternion(R);
            cv::Mat t = pKF->GetCameraCenter();
            f << setprecision(6) << 1e9*pKF->mTimeStamp << " " <<  setprecision(9) << t.at<float>(0) << " " << t.at<float>(1) << " " << t.at<float>(2) << " " << q[0] << " " << q[1] << " " << q[2] << " " << q[3] << endl;
        }
    }
    f.close();
}

void System::SaveTrajectoryKITTI(const string &filename)
{
    cout << endl << "Saving camera trajectory to " << filename << " ..." << endl;
    if(mSensor==MONOCULAR)
    {
        cerr << "ERROR: SaveTrajectoryKITTI cannot be used for monocular." << endl;
        return;
    }

    vector<KeyFrame*> vpKFs = mpAtlas->GetAllKeyFrames();
    sort(vpKFs.begin(),vpKFs.end(),KeyFrame::lId);

    // Transform all keyframes so that the first keyframe is at the origin.
    // After a loop closure the first keyframe might not be at the origin.
    cv::Mat Two = vpKFs[0]->GetPoseInverse();

    ofstream f;
    f.open(filename.c_str());
    f << fixed;

    // Frame pose is stored relative to its reference keyframe (which is optimized by BA and pose graph).
    // We need to get first the keyframe pose and then concatenate the relative transformation.
    // Frames not localized (tracking failure) are not saved.

    // For each frame we have a reference keyframe (lRit), the timestamp (lT) and a flag
    // which is true when tracking failed (lbL).
    list<ORB_SLAM3::KeyFrame*>::iterator lRit = mpTracker->mlpReferences.begin();
    list<double>::iterator lT = mpTracker->mlFrameTimes.begin();
    for(list<cv::Mat>::iterator lit=mpTracker->mlRelativeFramePoses.begin(), lend=mpTracker->mlRelativeFramePoses.end();lit!=lend;lit++, lRit++, lT++)
    {
        ORB_SLAM3::KeyFrame* pKF = *lRit;

        cv::Mat Trw = cv::Mat::eye(4,4,CV_32F);

        while(pKF->isBad())
        {
            Trw = Trw*pKF->mTcp;
            pKF = pKF->GetParent();
        }

        Trw = Trw*pKF->GetPose()*Two;

        cv::Mat Tcw = (*lit)*Trw;
        cv::Mat Rwc = Tcw.rowRange(0,3).colRange(0,3).t();
        cv::Mat twc = -Rwc*Tcw.rowRange(0,3).col(3);

        f << setprecision(9) << Rwc.at<float>(0,0) << " " << Rwc.at<float>(0,1)  << " " << Rwc.at<float>(0,2) << " "  << twc.at<float>(0) << " " <<
             Rwc.at<float>(1,0) << " " << Rwc.at<float>(1,1)  << " " << Rwc.at<float>(1,2) << " "  << twc.at<float>(1) << " " <<
             Rwc.at<float>(2,0) << " " << Rwc.at<float>(2,1)  << " " << Rwc.at<float>(2,2) << " "  << twc.at<float>(2) << endl;
    }
    f.close();
}

int System::GetTrackingState()
{
    unique_lock<mutex> lock(mMutexState);
    return mTrackingState;
}

vector<MapPoint*> System::GetTrackedMapPoints()
{
    unique_lock<mutex> lock(mMutexState);
    return mTrackedMapPoints;
}

vector<cv::KeyPoint> System::GetTrackedKeyPointsUn()
{
    unique_lock<mutex> lock(mMutexState);
    return mTrackedKeyPointsUn;
}

double System::GetTimeFromIMUInit()
{
    double aux = mpLocalMapper->GetCurrKFTime()-mpLocalMapper->mFirstTs;
    if ((aux>0.) && mpAtlas->isImuInitialized())
        return mpLocalMapper->GetCurrKFTime()-mpLocalMapper->mFirstTs;
    else
        return 0.f;
}

bool System::isLost()
{
    if (!mpAtlas->isImuInitialized())
        return false;
    else
    {
        if ((mpTracker->mState==Tracking::LOST))
            return true;
        else
            return false;
    }
}


bool System::isFinished()
{
    return (GetTimeFromIMUInit()>0.1);
}

void System::ChangeDataset()
{
    if(mpAtlas->GetCurrentMap()->KeyFramesInMap() < 12)
    {
        mpTracker->ResetActiveMap();
    }
    else
    {
        mpTracker->CreateMapInAtlas();
    }

    mpTracker->NewDataset();
}

#ifdef REGISTER_TIMES
void System::InsertRectTime(double& time)
{
    mpTracker->vdRectStereo_ms.push_back(time);
}

void System::InsertTrackTime(double& time)
{
    mpTracker->vdTrackTotal_ms.push_back(time);
}
#endif


} //namespace ORB_SLAM

<|MERGE_RESOLUTION|>--- conflicted
+++ resolved
@@ -93,77 +93,6 @@
 
     //Create the Atlas
     mpAtlas = new Atlas(0);
-<<<<<<< HEAD
-    //----
-
-    /*if(strLoadingFile.empty())
-    {
-        //Load ORB Vocabulary
-        cout << endl << "Loading ORB Vocabulary. This could take a while..." << endl;
-
-        mpVocabulary = new ORBVocabulary();
-        bool bVocLoad = mpVocabulary->loadFromTextFile(strVocFile);
-        if(!bVocLoad)
-        {
-            cerr << "Wrong path to vocabulary. " << endl;
-            cerr << "Falied to open at: " << strVocFile << endl;
-            exit(-1);
-        }
-        cout << "Vocabulary loaded!" << endl << endl;
-
-        //Create KeyFrame Database
-        mpKeyFrameDatabase = new KeyFrameDatabase(*mpVocabulary);
-
-        //Create the Atlas
-        //mpMap = new Map();
-        mpAtlas = new Atlas(0);
-    }
-    else
-    {
-        //Load ORB Vocabulary
-        cout << endl << "Loading ORB Vocabulary. This could take a while..." << endl;
-
-        mpVocabulary = new ORBVocabulary();
-        bool bVocLoad = mpVocabulary->loadFromTextFile(strVocFile);
-        if(!bVocLoad)
-        {
-            cerr << "Wrong path to vocabulary. " << endl;
-            cerr << "Falied to open at: " << strVocFile << endl;
-            exit(-1);
-        }
-        cout << "Vocabulary loaded!" << endl << endl;
-
-        cout << "Load File" << endl;
-
-        // Load the file with an earlier session
-        //clock_t start = clock();
-        bool isRead = LoadAtlas(strLoadingFile,BINARY_FILE);
-
-        if(!isRead)
-        {
-            cout << "Error to load the file, please try with other session file or vocabulary file" << endl;
-            exit(-1);
-        }
-        mpKeyFrameDatabase = new KeyFrameDatabase(*mpVocabulary);
-
-        mpAtlas->SetKeyFrameDababase(mpKeyFrameDatabase);
-        mpAtlas->SetORBVocabulary(mpVocabulary);
-        mpAtlas->PostLoad();
-        //cout << "KF in DB: " << mpKeyFrameDatabase->mnNumKFs << "; words: " << mpKeyFrameDatabase->mnNumWords << endl;
-
-        loadedAtlas = true;
-
-        mpAtlas->CreateNewMap();
-
-        //clock_t timeElapsed = clock() - start;
-        //unsigned msElapsed = timeElapsed / (CLOCKS_PER_SEC / 1000);
-        //cout << "Binary file read in " << msElapsed << " ms" << endl;
-
-        //std::this_thread::sleep_for(std::chrono::microseconds(10*1000*1000));
-    }*/
-
-=======
->>>>>>> 093173ba
 
     if (mSensor==IMU_STEREO || mSensor==IMU_MONOCULAR)
         mpAtlas->SetInertialSensor();
