/**
* This file is part of ORB-SLAM3
*
* Copyright (C) 2017-2020 Carlos Campos, Richard Elvira, Juan J. Gómez Rodríguez, José M.M. Montiel and Juan D. Tardós, University of Zaragoza.
* Copyright (C) 2014-2016 Raúl Mur-Artal, José M.M. Montiel and Juan D. Tardós, University of Zaragoza.
*
* ORB-SLAM3 is free software: you can redistribute it and/or modify it under the terms of the GNU General Public
* License as published by the Free Software Foundation, either version 3 of the License, or
* (at your option) any later version.
*
* ORB-SLAM3 is distributed in the hope that it will be useful, but WITHOUT ANY WARRANTY; without even
* the implied warranty of MERCHANTABILITY or FITNESS FOR A PARTICULAR PURPOSE. See the
* GNU General Public License for more details.
*
* You should have received a copy of the GNU General Public License along with ORB-SLAM3.
* If not, see <http://www.gnu.org/licenses/>.
*/


#include "LoopClosing.h"

#include "Sim3Solver.h"
#include "Converter.h"
#include "Optimizer.h"
#include "ORBmatcher.h"
#include "G2oTypes.h"

#include<mutex>
#include<thread>


namespace ORB_SLAM3
{

LoopClosing::LoopClosing(Atlas *pAtlas, KeyFrameDatabase *pDB, ORBVocabulary *pVoc, const bool bFixScale):
    mbResetRequested(false), mbResetActiveMapRequested(false), mbFinishRequested(false), mbFinished(true), mpAtlas(pAtlas),
    mpKeyFrameDB(pDB), mpORBVocabulary(pVoc), mpMatchedKF(NULL), mLastLoopKFid(0), mbRunningGBA(false), mbFinishedGBA(true),
    mbStopGBA(false), mpThreadGBA(NULL), mbFixScale(bFixScale), mnFullBAIdx(0), mnLoopNumCoincidences(0), mnMergeNumCoincidences(0),
    mbLoopDetected(false), mbMergeDetected(false), mnLoopNumNotFound(0), mnMergeNumNotFound(0)
{
    mnCovisibilityConsistencyTh = 3;
    mpLastCurrentKF = static_cast<KeyFrame*>(NULL);
}

void LoopClosing::SetTracker(Tracking *pTracker)
{
    mpTracker=pTracker;
}

void LoopClosing::SetLocalMapper(LocalMapping *pLocalMapper)
{
    mpLocalMapper=pLocalMapper;
}


void LoopClosing::Run()
{
    mbFinished =false;

    while(1)
    {
        //NEW LOOP AND MERGE DETECTION ALGORITHM
        //----------------------------
        if(CheckNewKeyFrames())
        {
            if(mpLastCurrentKF)
            {
                mpLastCurrentKF->mvpLoopCandKFs.clear();
                mpLastCurrentKF->mvpMergeCandKFs.clear();
            }
#ifdef REGISTER_TIMES
            timeDetectBoW = 0;
            std::chrono::steady_clock::time_point time_StartDetectBoW = std::chrono::steady_clock::now();
#endif
            bool bDetected = NewDetectCommonRegions();
#ifdef REGISTER_TIMES
            std::chrono::steady_clock::time_point time_EndDetectBoW = std::chrono::steady_clock::now();
            double timeDetect = std::chrono::duration_cast<std::chrono::duration<double,std::milli> >(time_EndDetectBoW - time_StartDetectBoW).count();
            double timeDetectSE3 = timeDetect - timeDetectBoW;

            if(timeDetectBoW > 0)
            {
                vTimeBoW_ms.push_back(timeDetectBoW);
            }
            vTimeSE3_ms.push_back(timeDetectSE3);
            vTimePRTotal_ms.push_back(timeDetect);
#endif

            if(bDetected)
            {
                if(mbMergeDetected)
                {
                    if ((mpTracker->mSensor==System::IMU_MONOCULAR ||mpTracker->mSensor==System::IMU_STEREO) &&
                        (!mpCurrentKF->GetMap()->isImuInitialized()))
                    {
                        cout << "IMU is not initilized, merge is aborted" << endl;
                    }
                    else
                    {
                        Verbose::PrintMess("*Merged detected", Verbose::VERBOSITY_QUIET);
                        Verbose::PrintMess("Number of KFs in the current map: " + to_string(mpCurrentKF->GetMap()->KeyFramesInMap()), Verbose::VERBOSITY_DEBUG);
                        cv::Mat mTmw = mpMergeMatchedKF->GetPose();
                        g2o::Sim3 gSmw2(Converter::toMatrix3d(mTmw.rowRange(0, 3).colRange(0, 3)),Converter::toVector3d(mTmw.rowRange(0, 3).col(3)),1.0);
                        cv::Mat mTcw = mpCurrentKF->GetPose();
                        g2o::Sim3 gScw1(Converter::toMatrix3d(mTcw.rowRange(0, 3).colRange(0, 3)),Converter::toVector3d(mTcw.rowRange(0, 3).col(3)),1.0);
                        g2o::Sim3 gSw2c = mg2oMergeSlw.inverse();
                        g2o::Sim3 gSw1m = mg2oMergeSlw;

                        mSold_new = (gSw2c * gScw1);

                        if(mpCurrentKF->GetMap()->IsInertial() && mpMergeMatchedKF->GetMap()->IsInertial())
                        {
                            if(mSold_new.scale()<0.90||mSold_new.scale()>1.1){
                                mpMergeLastCurrentKF->SetErase();
                                mpMergeMatchedKF->SetErase();
                                mnMergeNumCoincidences = 0;
                                mvpMergeMatchedMPs.clear();
                                mvpMergeMPs.clear();
                                mnMergeNumNotFound = 0;
                                mbMergeDetected = false;
                                Verbose::PrintMess("scale bad estimated. Abort merging", Verbose::VERBOSITY_NORMAL);
                                continue;
                            }
                            // If inertial, force only yaw
                            if ((mpTracker->mSensor==System::IMU_MONOCULAR ||mpTracker->mSensor==System::IMU_STEREO) &&
                                   mpCurrentKF->GetMap()->GetIniertialBA1()) // TODO, maybe with GetIniertialBA1
                            {
                                Eigen::Vector3d phi = LogSO3(mSold_new.rotation().toRotationMatrix());
                                phi(0)=0;
                                phi(1)=0;
                                mSold_new = g2o::Sim3(ExpSO3(phi),mSold_new.translation(),1.0);
                            }
                        }

                        mg2oMergeSmw = gSmw2 * gSw2c * gScw1;

                        mg2oMergeScw = mg2oMergeSlw;

#ifdef REGISTER_TIMES
                        std::chrono::steady_clock::time_point time_StartMerge = std::chrono::steady_clock::now();
#endif
                        if (mpTracker->mSensor==System::IMU_MONOCULAR ||mpTracker->mSensor==System::IMU_STEREO)
                            MergeLocal2();
                        else
                            MergeLocal();
#ifdef REGISTER_TIMES
                        std::chrono::steady_clock::time_point time_EndMerge = std::chrono::steady_clock::now();
                        double timeMerge = std::chrono::duration_cast<std::chrono::duration<double,std::milli> >(time_EndMerge - time_StartMerge).count();
                        vTimeMergeTotal_ms.push_back(timeMerge);
#endif
                    }

                    vdPR_CurrentTime.push_back(mpCurrentKF->mTimeStamp);
                    vdPR_MatchedTime.push_back(mpMergeMatchedKF->mTimeStamp);
                    vnPR_TypeRecogn.push_back(1);

                    // Reset all variables
                    mpMergeLastCurrentKF->SetErase();
                    mpMergeMatchedKF->SetErase();
                    mnMergeNumCoincidences = 0;
                    mvpMergeMatchedMPs.clear();
                    mvpMergeMPs.clear();
                    mnMergeNumNotFound = 0;
                    mbMergeDetected = false;

                    if(mbLoopDetected)
                    {
                        // Reset Loop variables
                        mpLoopLastCurrentKF->SetErase();
                        mpLoopMatchedKF->SetErase();
                        mnLoopNumCoincidences = 0;
                        mvpLoopMatchedMPs.clear();
                        mvpLoopMPs.clear();
                        mnLoopNumNotFound = 0;
                        mbLoopDetected = false;
                    }

                }

                if(mbLoopDetected)
                {
                    vdPR_CurrentTime.push_back(mpCurrentKF->mTimeStamp);
                    vdPR_MatchedTime.push_back(mpLoopMatchedKF->mTimeStamp);
                    vnPR_TypeRecogn.push_back(0);


                    Verbose::PrintMess("*Loop detected", Verbose::VERBOSITY_QUIET);

                    mg2oLoopScw = mg2oLoopSlw;
                    if(mpCurrentKF->GetMap()->IsInertial())
                    {
                        cv::Mat Twc = mpCurrentKF->GetPoseInverse();
                        g2o::Sim3 g2oTwc(Converter::toMatrix3d(Twc.rowRange(0, 3).colRange(0, 3)),Converter::toVector3d(Twc.rowRange(0, 3).col(3)),1.0);
                        g2o::Sim3 g2oSww_new = g2oTwc*mg2oLoopScw;

                        Eigen::Vector3d phi = LogSO3(g2oSww_new.rotation().toRotationMatrix());

                        if (fabs(phi(0))<0.008f && fabs(phi(1))<0.008f && fabs(phi(2))<0.349f)
                        {
                            if(mpCurrentKF->GetMap()->IsInertial())
                            {
                                // If inertial, force only yaw
                                if ((mpTracker->mSensor==System::IMU_MONOCULAR ||mpTracker->mSensor==System::IMU_STEREO) &&
                                        mpCurrentKF->GetMap()->GetIniertialBA2())
                                {
                                    phi(0)=0;
                                    phi(1)=0;
                                    g2oSww_new = g2o::Sim3(ExpSO3(phi),g2oSww_new.translation(),1.0);
                                    mg2oLoopScw = g2oTwc.inverse()*g2oSww_new;
                                }
                            }

                            mvpLoopMapPoints = mvpLoopMPs;//*mvvpLoopMapPoints[nCurrentIndex];

#ifdef REGISTER_TIMES
                            std::chrono::steady_clock::time_point time_StartLoop = std::chrono::steady_clock::now();
#endif
                            CorrectLoop();
#ifdef REGISTER_TIMES
                            std::chrono::steady_clock::time_point time_EndLoop = std::chrono::steady_clock::now();
                            double timeLoop = std::chrono::duration_cast<std::chrono::duration<double,std::milli> >(time_EndLoop - time_StartLoop).count();
                            vTimeLoopTotal_ms.push_back(timeLoop);
#endif
                        }
                        else
                        {
                            cout << "BAD LOOP!!!" << endl;
                        }
                    }
                    else
                    {
                        mvpLoopMapPoints = mvpLoopMPs;
#ifdef REGISTER_TIMES
                        std::chrono::steady_clock::time_point time_StartLoop = std::chrono::steady_clock::now();
#endif
                        CorrectLoop();

#ifdef REGISTER_TIMES
                        std::chrono::steady_clock::time_point time_EndLoop = std::chrono::steady_clock::now();
                        double timeLoop = std::chrono::duration_cast<std::chrono::duration<double,std::milli> >(time_EndLoop - time_StartLoop).count();
                        vTimeLoopTotal_ms.push_back(timeLoop);
#endif
                    }

                    // Reset all variables
                    mpLoopLastCurrentKF->SetErase();
                    mpLoopMatchedKF->SetErase();
                    mnLoopNumCoincidences = 0;
                    mvpLoopMatchedMPs.clear();
                    mvpLoopMPs.clear();
                    mnLoopNumNotFound = 0;
                    mbLoopDetected = false;
                }

            }
            mpLastCurrentKF = mpCurrentKF;
        }

        ResetIfRequested();

        if(CheckFinish()){
            break;
        }

        std::this_thread::sleep_for(std::chrono::microseconds(5000));
    }

    SetFinish();
}

void LoopClosing::InsertKeyFrame(KeyFrame *pKF)
{
    unique_lock<mutex> lock(mMutexLoopQueue);
    if(pKF->mnId!=0)
        mlpLoopKeyFrameQueue.push_back(pKF);
}

bool LoopClosing::CheckNewKeyFrames()
{
    unique_lock<mutex> lock(mMutexLoopQueue);
    return(!mlpLoopKeyFrameQueue.empty());
}

bool LoopClosing::NewDetectCommonRegions()
{
    {
        unique_lock<mutex> lock(mMutexLoopQueue);
        mpCurrentKF = mlpLoopKeyFrameQueue.front();
        mlpLoopKeyFrameQueue.pop_front();
        // Avoid that a keyframe can be erased while it is being process by this thread
        mpCurrentKF->SetNotErase();
        mpCurrentKF->mbCurrentPlaceRecognition = true;

        mpLastMap = mpCurrentKF->GetMap();
    }

    if(mpLastMap->IsInertial() && !mpLastMap->GetIniertialBA1())
    {
        mpKeyFrameDB->add(mpCurrentKF);
        mpCurrentKF->SetErase();
        return false;
    }

    if(mpTracker->mSensor == System::STEREO && mpLastMap->GetAllKeyFrames().size() < 5) //12
    {
        mpKeyFrameDB->add(mpCurrentKF);
        mpCurrentKF->SetErase();
        return false;
    }

    if(mpLastMap->GetAllKeyFrames().size() < 12)
    {
        mpKeyFrameDB->add(mpCurrentKF);
        mpCurrentKF->SetErase();
        return false;
    }

    //Check the last candidates with geometric validation
    // Loop candidates
    bool bLoopDetectedInKF = false;
    bool bCheckSpatial = false;

    if(mnLoopNumCoincidences > 0)
    {
        bCheckSpatial = true;
        // Find from the last KF candidates
        cv::Mat mTcl = mpCurrentKF->GetPose() * mpLoopLastCurrentKF->GetPoseInverse();
        g2o::Sim3 gScl(Converter::toMatrix3d(mTcl.rowRange(0, 3).colRange(0, 3)),Converter::toVector3d(mTcl.rowRange(0, 3).col(3)),1.0);
        g2o::Sim3 gScw = gScl * mg2oLoopSlw;
        int numProjMatches = 0;
        vector<MapPoint*> vpMatchedMPs;
        bool bCommonRegion = DetectAndReffineSim3FromLastKF(mpCurrentKF, mpLoopMatchedKF, gScw, numProjMatches, mvpLoopMPs, vpMatchedMPs);
        if(bCommonRegion)
        {

            bLoopDetectedInKF = true;

            mnLoopNumCoincidences++;
            mpLoopLastCurrentKF->SetErase();
            mpLoopLastCurrentKF = mpCurrentKF;
            mg2oLoopSlw = gScw;
            mvpLoopMatchedMPs = vpMatchedMPs;


            mbLoopDetected = mnLoopNumCoincidences >= 3;
            mnLoopNumNotFound = 0;

            if(!mbLoopDetected)
            {
                cout << "PR: Loop detected with Reffine Sim3" << endl;
            }
        }
        else
        {
            bLoopDetectedInKF = false;

            mnLoopNumNotFound++;
            if(mnLoopNumNotFound >= 2)
            {

                mpLoopLastCurrentKF->SetErase();
                mpLoopMatchedKF->SetErase();
                mnLoopNumCoincidences = 0;
                mvpLoopMatchedMPs.clear();
                mvpLoopMPs.clear();
                mnLoopNumNotFound = 0;
            }

        }
    }

    //Merge candidates
    bool bMergeDetectedInKF = false;
    if(mnMergeNumCoincidences > 0)
    {
        // Find from the last KF candidates
        cv::Mat mTcl = mpCurrentKF->GetPose() * mpMergeLastCurrentKF->GetPoseInverse();
        g2o::Sim3 gScl(Converter::toMatrix3d(mTcl.rowRange(0, 3).colRange(0, 3)),Converter::toVector3d(mTcl.rowRange(0, 3).col(3)),1.0);
        g2o::Sim3 gScw = gScl * mg2oMergeSlw;
        int numProjMatches = 0;
        vector<MapPoint*> vpMatchedMPs;
        bool bCommonRegion = DetectAndReffineSim3FromLastKF(mpCurrentKF, mpMergeMatchedKF, gScw, numProjMatches, mvpMergeMPs, vpMatchedMPs);
        if(bCommonRegion)
        {
            bMergeDetectedInKF = true;

            mnMergeNumCoincidences++;
            mpMergeLastCurrentKF->SetErase();
            mpMergeLastCurrentKF = mpCurrentKF;
            mg2oMergeSlw = gScw;
            mvpMergeMatchedMPs = vpMatchedMPs;

            mbMergeDetected = mnMergeNumCoincidences >= 3;
        }
        else
        {
            mbMergeDetected = false;
            bMergeDetectedInKF = false;

            mnMergeNumNotFound++;
            if(mnMergeNumNotFound >= 2)
            {

                mpMergeLastCurrentKF->SetErase();
                mpMergeMatchedKF->SetErase();
                mnMergeNumCoincidences = 0;
                mvpMergeMatchedMPs.clear();
                mvpMergeMPs.clear();
                mnMergeNumNotFound = 0;
            }


        }
    }

    if(mbMergeDetected || mbLoopDetected)
    {
        mpKeyFrameDB->add(mpCurrentKF);
        return true;
    }

    const vector<KeyFrame*> vpConnectedKeyFrames = mpCurrentKF->GetVectorCovisibleKeyFrames();
    const DBoW2::BowVector &CurrentBowVec = mpCurrentKF->mBowVec;

    // Extract candidates from the bag of words
    vector<KeyFrame*> vpMergeBowCand, vpLoopBowCand;
    if(!bMergeDetectedInKF || !bLoopDetectedInKF)
    {
#ifdef REGISTER_TIMES
        std::chrono::steady_clock::time_point time_StartDetectBoW = std::chrono::steady_clock::now();
#endif
        // Search in BoW
        mpKeyFrameDB->DetectNBestCandidates(mpCurrentKF, vpLoopBowCand, vpMergeBowCand,3);
#ifdef REGISTER_TIMES
        std::chrono::steady_clock::time_point time_EndDetectBoW = std::chrono::steady_clock::now();
        timeDetectBoW = std::chrono::duration_cast<std::chrono::duration<double,std::milli> >(time_EndDetectBoW - time_StartDetectBoW).count();
#endif
    }


    if(!bLoopDetectedInKF && !vpLoopBowCand.empty())
    {
        mbLoopDetected = DetectCommonRegionsFromBoW(vpLoopBowCand, mpLoopMatchedKF, mpLoopLastCurrentKF, mg2oLoopSlw, mnLoopNumCoincidences, mvpLoopMPs, mvpLoopMatchedMPs);
    }
    // Merge candidates

    if(!bMergeDetectedInKF && !vpMergeBowCand.empty())
    {
        mbMergeDetected = DetectCommonRegionsFromBoW(vpMergeBowCand, mpMergeMatchedKF, mpMergeLastCurrentKF, mg2oMergeSlw, mnMergeNumCoincidences, mvpMergeMPs, mvpMergeMatchedMPs);
    }

    mpKeyFrameDB->add(mpCurrentKF);

    if(mbMergeDetected || mbLoopDetected)
    {
        return true;
    }

    mpCurrentKF->SetErase();
    mpCurrentKF->mbCurrentPlaceRecognition = false;

    return false;
}

bool LoopClosing::DetectAndReffineSim3FromLastKF(KeyFrame* pCurrentKF, KeyFrame* pMatchedKF, g2o::Sim3 &gScw, int &nNumProjMatches,
                                                 std::vector<MapPoint*> &vpMPs, std::vector<MapPoint*> &vpMatchedMPs)
{
    set<MapPoint*> spAlreadyMatchedMPs;
    nNumProjMatches = FindMatchesByProjection(pCurrentKF, pMatchedKF, gScw, spAlreadyMatchedMPs, vpMPs, vpMatchedMPs);


    int nProjMatches = 30;
    int nProjOptMatches = 50;
    int nProjMatchesRep = 100;

    if(nNumProjMatches >= nProjMatches)
    {
        cv::Mat mScw = Converter::toCvMat(gScw);
        cv::Mat mTwm = pMatchedKF->GetPoseInverse();
        g2o::Sim3 gSwm(Converter::toMatrix3d(mTwm.rowRange(0, 3).colRange(0, 3)),Converter::toVector3d(mTwm.rowRange(0, 3).col(3)),1.0);
        g2o::Sim3 gScm = gScw * gSwm;
        Eigen::Matrix<double, 7, 7> mHessian7x7;

        bool bFixedScale = mbFixScale;       // TODO CHECK; Solo para el monocular inertial
        if(mpTracker->mSensor==System::IMU_MONOCULAR && !pCurrentKF->GetMap()->GetIniertialBA2())
            bFixedScale=false;
        int numOptMatches = Optimizer::OptimizeSim3(mpCurrentKF, pMatchedKF, vpMatchedMPs, gScm, 10, bFixedScale, mHessian7x7, true);



        if(numOptMatches > nProjOptMatches)
        {
            g2o::Sim3 gScw_estimation(Converter::toMatrix3d(mScw.rowRange(0, 3).colRange(0, 3)),
                           Converter::toVector3d(mScw.rowRange(0, 3).col(3)),1.0);

            vector<MapPoint*> vpMatchedMP;
            vpMatchedMP.resize(mpCurrentKF->GetMapPointMatches().size(), static_cast<MapPoint*>(NULL));

            nNumProjMatches = FindMatchesByProjection(pCurrentKF, pMatchedKF, gScw_estimation, spAlreadyMatchedMPs, vpMPs, vpMatchedMPs);
            if(nNumProjMatches >= nProjMatchesRep)
            {
                gScw = gScw_estimation;
                return true;
            }
        }
    }
    return false;
}

bool LoopClosing::DetectCommonRegionsFromBoW(std::vector<KeyFrame*> &vpBowCand, KeyFrame* &pMatchedKF2, KeyFrame* &pLastCurrentKF, g2o::Sim3 &g2oScw,
                                             int &nNumCoincidences, std::vector<MapPoint*> &vpMPs, std::vector<MapPoint*> &vpMatchedMPs)
{
    int nBoWMatches = 20;
    int nBoWInliers = 15;
    int nSim3Inliers = 20;
    int nProjMatches = 50;
    int nProjOptMatches = 80;

    set<KeyFrame*> spConnectedKeyFrames = mpCurrentKF->GetConnectedKeyFrames();

    int nNumCovisibles = 5;

    ORBmatcher matcherBoW(0.9, true);
    ORBmatcher matcher(0.75, true);
    int nNumGuidedMatching = 0;

    KeyFrame* pBestMatchedKF;
    int nBestMatchesReproj = 0;
    int nBestNumCoindicendes = 0;
    g2o::Sim3 g2oBestScw;
    std::vector<MapPoint*> vpBestMapPoints;
    std::vector<MapPoint*> vpBestMatchedMapPoints;

    int numCandidates = vpBowCand.size();
    vector<int> vnStage(numCandidates, 0);
    vector<int> vnMatchesStage(numCandidates, 0);

    int index = 0;
    for(KeyFrame* pKFi : vpBowCand)
    {
        if(!pKFi || pKFi->isBad())
            continue;


        // Current KF against KF with covisibles version
        std::vector<KeyFrame*> vpCovKFi = pKFi->GetBestCovisibilityKeyFrames(nNumCovisibles);
        vpCovKFi.push_back(vpCovKFi[0]);
        vpCovKFi[0] = pKFi;

        std::vector<std::vector<MapPoint*> > vvpMatchedMPs;
        vvpMatchedMPs.resize(vpCovKFi.size());
        std::set<MapPoint*> spMatchedMPi;
        int numBoWMatches = 0;

        KeyFrame* pMostBoWMatchesKF = pKFi;
        int nMostBoWNumMatches = 0;

        std::vector<MapPoint*> vpMatchedPoints = std::vector<MapPoint*>(mpCurrentKF->GetMapPointMatches().size(), static_cast<MapPoint*>(NULL));
        std::vector<KeyFrame*> vpKeyFrameMatchedMP = std::vector<KeyFrame*>(mpCurrentKF->GetMapPointMatches().size(), static_cast<KeyFrame*>(NULL));

        int nIndexMostBoWMatchesKF=0;
        for(int j=0; j<vpCovKFi.size(); ++j)
        {
            if(!vpCovKFi[j] || vpCovKFi[j]->isBad())
                continue;

            int num = matcherBoW.SearchByBoW(mpCurrentKF, vpCovKFi[j], vvpMatchedMPs[j]);
            if (num > nMostBoWNumMatches)
            {
                nMostBoWNumMatches = num;
                nIndexMostBoWMatchesKF = j;
            }
        }

        bool bAbortByNearKF = false;
        for(int j=0; j<vpCovKFi.size(); ++j)
        {
            if(spConnectedKeyFrames.find(vpCovKFi[j]) != spConnectedKeyFrames.end())
            {
                bAbortByNearKF = true;
                break;
            }

            for(int k=0; k < vvpMatchedMPs[j].size(); ++k)
            {
                MapPoint* pMPi_j = vvpMatchedMPs[j][k];
                if(!pMPi_j || pMPi_j->isBad())
                    continue;

                if(spMatchedMPi.find(pMPi_j) == spMatchedMPi.end())
                {
                    spMatchedMPi.insert(pMPi_j);
                    numBoWMatches++;

                    vpMatchedPoints[k]= pMPi_j;
                    vpKeyFrameMatchedMP[k] = vpCovKFi[j];
                }
            }
        }

        if(!bAbortByNearKF && numBoWMatches >= nBoWMatches) // TODO pick a good threshold
        {
            // Geometric validation

            bool bFixedScale = mbFixScale;
            if(mpTracker->mSensor==System::IMU_MONOCULAR && !mpCurrentKF->GetMap()->GetIniertialBA2())
                bFixedScale=false;

            Sim3Solver solver = Sim3Solver(mpCurrentKF, pMostBoWMatchesKF, vpMatchedPoints, bFixedScale, vpKeyFrameMatchedMP);
            solver.SetRansacParameters(0.99, nBoWInliers, 300); // at least 15 inliers

            bool bNoMore = false;
            vector<bool> vbInliers;
            int nInliers;
            bool bConverge = false;
            cv::Mat mTcm;
            while(!bConverge && !bNoMore)
            {
                mTcm = solver.iterate(20,bNoMore, vbInliers, nInliers, bConverge);
            }

            if(bConverge)
            {
                vpCovKFi.clear();
                vpCovKFi = pMostBoWMatchesKF->GetBestCovisibilityKeyFrames(nNumCovisibles);
                int nInitialCov = vpCovKFi.size();
                vpCovKFi.push_back(pMostBoWMatchesKF);
                set<KeyFrame*> spCheckKFs(vpCovKFi.begin(), vpCovKFi.end());

                set<MapPoint*> spMapPoints;
                vector<MapPoint*> vpMapPoints;
                vector<KeyFrame*> vpKeyFrames;
                for(KeyFrame* pCovKFi : vpCovKFi)
                {
                    for(MapPoint* pCovMPij : pCovKFi->GetMapPointMatches())
                    {
                        if(!pCovMPij || pCovMPij->isBad())
                            continue;

                        if(spMapPoints.find(pCovMPij) == spMapPoints.end())
                        {
                            spMapPoints.insert(pCovMPij);
                            vpMapPoints.push_back(pCovMPij);
                            vpKeyFrames.push_back(pCovKFi);
                        }
                    }
                }

                g2o::Sim3 gScm(Converter::toMatrix3d(solver.GetEstimatedRotation()),Converter::toVector3d(solver.GetEstimatedTranslation()),solver.GetEstimatedScale());
                g2o::Sim3 gSmw(Converter::toMatrix3d(pMostBoWMatchesKF->GetRotation()),Converter::toVector3d(pMostBoWMatchesKF->GetTranslation()),1.0);
                g2o::Sim3 gScw = gScm*gSmw; // Similarity matrix of current from the world position
                cv::Mat mScw = Converter::toCvMat(gScw);


                vector<MapPoint*> vpMatchedMP;
                vpMatchedMP.resize(mpCurrentKF->GetMapPointMatches().size(), static_cast<MapPoint*>(NULL));
                vector<KeyFrame*> vpMatchedKF;
                vpMatchedKF.resize(mpCurrentKF->GetMapPointMatches().size(), static_cast<KeyFrame*>(NULL));
                int numProjMatches = matcher.SearchByProjection(mpCurrentKF, mScw, vpMapPoints, vpKeyFrames, vpMatchedMP, vpMatchedKF, 8, 1.5);

                if(numProjMatches >= nProjMatches)
                {
                    // Optimize Sim3 transformation with every matches
                    Eigen::Matrix<double, 7, 7> mHessian7x7;

                    bool bFixedScale = mbFixScale;
                    if(mpTracker->mSensor==System::IMU_MONOCULAR && !mpCurrentKF->GetMap()->GetIniertialBA2())
                        bFixedScale=false;

                    int numOptMatches = Optimizer::OptimizeSim3(mpCurrentKF, pKFi, vpMatchedMP, gScm, 10, mbFixScale, mHessian7x7, true);

                    if(numOptMatches >= nSim3Inliers)
                    {
                        g2o::Sim3 gSmw(Converter::toMatrix3d(pMostBoWMatchesKF->GetRotation()),Converter::toVector3d(pMostBoWMatchesKF->GetTranslation()),1.0);
                        g2o::Sim3 gScw = gScm*gSmw; // Similarity matrix of current from the world position
                        cv::Mat mScw = Converter::toCvMat(gScw);

                        vector<MapPoint*> vpMatchedMP;
                        vpMatchedMP.resize(mpCurrentKF->GetMapPointMatches().size(), static_cast<MapPoint*>(NULL));
                        int numProjOptMatches = matcher.SearchByProjection(mpCurrentKF, mScw, vpMapPoints, vpMatchedMP, 5, 1.0);

                        if(numProjOptMatches >= nProjOptMatches)
                        {
                            int nNumKFs = 0;
                            // Check the Sim3 transformation with the current KeyFrame covisibles
                            vector<KeyFrame*> vpCurrentCovKFs = mpCurrentKF->GetBestCovisibilityKeyFrames(nNumCovisibles);
                            int j = 0;
                            while(nNumKFs < 3 && j<vpCurrentCovKFs.size())
                            {
                                KeyFrame* pKFj = vpCurrentCovKFs[j];
                                cv::Mat mTjc = pKFj->GetPose() * mpCurrentKF->GetPoseInverse();
                                g2o::Sim3 gSjc(Converter::toMatrix3d(mTjc.rowRange(0, 3).colRange(0, 3)),Converter::toVector3d(mTjc.rowRange(0, 3).col(3)),1.0);
                                g2o::Sim3 gSjw = gSjc * gScw;
                                int numProjMatches_j = 0;
                                vector<MapPoint*> vpMatchedMPs_j;
                                bool bValid = DetectCommonRegionsFromLastKF(pKFj,pMostBoWMatchesKF, gSjw,numProjMatches_j, vpMapPoints, vpMatchedMPs_j);

                                if(bValid)
                                {
                                    nNumKFs++;
                                }

                                j++;
                            }

                            if(nNumKFs < 3)
                            {
                                vnStage[index] = 8;
                                vnMatchesStage[index] = nNumKFs;
                            }

                            if(nBestMatchesReproj < numProjOptMatches)
                            {
                                nBestMatchesReproj = numProjOptMatches;
                                nBestNumCoindicendes = nNumKFs;
                                pBestMatchedKF = pMostBoWMatchesKF;
                                g2oBestScw = gScw;
                                vpBestMapPoints = vpMapPoints;
                                vpBestMatchedMapPoints = vpMatchedMP;
                            }


                        }

                    }

                }
            }
        }
        index++;
    }

    if(nBestMatchesReproj > 0)
    {
        pLastCurrentKF = mpCurrentKF;
        nNumCoincidences = nBestNumCoindicendes;
        pMatchedKF2 = pBestMatchedKF;
        pMatchedKF2->SetNotErase();
        g2oScw = g2oBestScw;
        vpMPs = vpBestMapPoints;
        vpMatchedMPs = vpBestMatchedMapPoints;

        return nNumCoincidences >= 3;
    }
    else
    {
        int maxStage = -1;
        int maxMatched;
        for(int i=0; i<vnStage.size(); ++i)
        {
            if(vnStage[i] > maxStage)
            {
                maxStage = vnStage[i];
                maxMatched = vnMatchesStage[i];
            }
        }

    }
    return false;
}

bool LoopClosing::DetectCommonRegionsFromLastKF(KeyFrame* pCurrentKF, KeyFrame* pMatchedKF, g2o::Sim3 &gScw, int &nNumProjMatches,
                                                std::vector<MapPoint*> &vpMPs, std::vector<MapPoint*> &vpMatchedMPs)
{
    set<MapPoint*> spAlreadyMatchedMPs(vpMatchedMPs.begin(), vpMatchedMPs.end());
    nNumProjMatches = FindMatchesByProjection(pCurrentKF, pMatchedKF, gScw, spAlreadyMatchedMPs, vpMPs, vpMatchedMPs);

    int nProjMatches = 30;
    if(nNumProjMatches >= nProjMatches)
    {

        return true;
    }

    return false;
}

int LoopClosing::FindMatchesByProjection(KeyFrame* pCurrentKF, KeyFrame* pMatchedKFw, g2o::Sim3 &g2oScw,
                                         set<MapPoint*> &spMatchedMPinOrigin, vector<MapPoint*> &vpMapPoints,
                                         vector<MapPoint*> &vpMatchedMapPoints)
{
    int nNumCovisibles = 5;
    vector<KeyFrame*> vpCovKFm = pMatchedKFw->GetBestCovisibilityKeyFrames(nNumCovisibles);
    int nInitialCov = vpCovKFm.size();
    vpCovKFm.push_back(pMatchedKFw);
    set<KeyFrame*> spCheckKFs(vpCovKFm.begin(), vpCovKFm.end());
    set<KeyFrame*> spCurrentCovisbles = pCurrentKF->GetConnectedKeyFrames();
    for(int i=0; i<nInitialCov; ++i)
    {
        vector<KeyFrame*> vpKFs = vpCovKFm[i]->GetBestCovisibilityKeyFrames(nNumCovisibles);
        int nInserted = 0;
        int j = 0;
        while(j < vpKFs.size() && nInserted < nNumCovisibles)
        {
            if(spCheckKFs.find(vpKFs[j]) == spCheckKFs.end() && spCurrentCovisbles.find(vpKFs[j]) == spCurrentCovisbles.end())
            {
                spCheckKFs.insert(vpKFs[j]);
                ++nInserted;
            }
            ++j;
        }
        vpCovKFm.insert(vpCovKFm.end(), vpKFs.begin(), vpKFs.end());
    }
    set<MapPoint*> spMapPoints;
    vpMapPoints.clear();
    vpMatchedMapPoints.clear();
    for(KeyFrame* pKFi : vpCovKFm)
    {
        for(MapPoint* pMPij : pKFi->GetMapPointMatches())
        {
            if(!pMPij || pMPij->isBad())
                continue;

            if(spMapPoints.find(pMPij) == spMapPoints.end())
            {
                spMapPoints.insert(pMPij);
                vpMapPoints.push_back(pMPij);
            }
        }
    }

    cv::Mat mScw = Converter::toCvMat(g2oScw);

    ORBmatcher matcher(0.9, true);

    vpMatchedMapPoints.resize(pCurrentKF->GetMapPointMatches().size(), static_cast<MapPoint*>(NULL));
    int num_matches = matcher.SearchByProjection(pCurrentKF, mScw, vpMapPoints, vpMatchedMapPoints, 3, 1.5);

    return num_matches;
}

void LoopClosing::CorrectLoop()
{
    cout << "Loop detected!" << endl;

    // Send a stop signal to Local Mapping
    // Avoid new keyframes are inserted while correcting the loop
    mpLocalMapper->RequestStop();
    mpLocalMapper->EmptyQueue(); // Proccess keyframes in the queue


    // If a Global Bundle Adjustment is running, abort it
    cout << "Request GBA abort" << endl;
    if(isRunningGBA())
    {
        unique_lock<mutex> lock(mMutexGBA);
        mbStopGBA = true;

        mnFullBAIdx++;

        if(mpThreadGBA)
        {
            cout << "GBA running... Abort!" << endl;
            mpThreadGBA->detach();
            delete mpThreadGBA;
        }
    }

    // Wait until Local Mapping has effectively stopped
    while(!mpLocalMapper->isStopped())
    {
        std::this_thread::sleep_for(std::chrono::microseconds(1000));
    }

    // Ensure current keyframe is updated
    cout << "start updating connections" << endl;
    mpCurrentKF->UpdateConnections();

    // Retrive keyframes connected to the current keyframe and compute corrected Sim3 pose by propagation
    mvpCurrentConnectedKFs = mpCurrentKF->GetVectorCovisibleKeyFrames();
    mvpCurrentConnectedKFs.push_back(mpCurrentKF);

    KeyFrameAndPose CorrectedSim3, NonCorrectedSim3;
    CorrectedSim3[mpCurrentKF]=mg2oLoopScw;
    cv::Mat Twc = mpCurrentKF->GetPoseInverse();

    Map* pLoopMap = mpCurrentKF->GetMap();

    {
        // Get Map Mutex
        unique_lock<mutex> lock(pLoopMap->mMutexMapUpdate);

        const bool bImuInit = pLoopMap->isImuInitialized();

        for(vector<KeyFrame*>::iterator vit=mvpCurrentConnectedKFs.begin(), vend=mvpCurrentConnectedKFs.end(); vit!=vend; vit++)
        {
            KeyFrame* pKFi = *vit;

            cv::Mat Tiw = pKFi->GetPose();

            if(pKFi!=mpCurrentKF)
            {
                cv::Mat Tic = Tiw*Twc;
                cv::Mat Ric = Tic.rowRange(0,3).colRange(0,3);
                cv::Mat tic = Tic.rowRange(0,3).col(3);
                g2o::Sim3 g2oSic(Converter::toMatrix3d(Ric),Converter::toVector3d(tic),1.0);
                g2o::Sim3 g2oCorrectedSiw = g2oSic*mg2oLoopScw;
                //Pose corrected with the Sim3 of the loop closure
                CorrectedSim3[pKFi]=g2oCorrectedSiw;
            }

            cv::Mat Riw = Tiw.rowRange(0,3).colRange(0,3);
            cv::Mat tiw = Tiw.rowRange(0,3).col(3);
            g2o::Sim3 g2oSiw(Converter::toMatrix3d(Riw),Converter::toVector3d(tiw),1.0);
            //Pose without correction
            NonCorrectedSim3[pKFi]=g2oSiw;
        }

        // Correct all MapPoints obsrved by current keyframe and neighbors, so that they align with the other side of the loop
        for(KeyFrameAndPose::iterator mit=CorrectedSim3.begin(), mend=CorrectedSim3.end(); mit!=mend; mit++)
        {
            KeyFrame* pKFi = mit->first;
            g2o::Sim3 g2oCorrectedSiw = mit->second;
            g2o::Sim3 g2oCorrectedSwi = g2oCorrectedSiw.inverse();

            g2o::Sim3 g2oSiw =NonCorrectedSim3[pKFi];

            vector<MapPoint*> vpMPsi = pKFi->GetMapPointMatches();
            for(size_t iMP=0, endMPi = vpMPsi.size(); iMP<endMPi; iMP++)
            {
                MapPoint* pMPi = vpMPsi[iMP];
                if(!pMPi)
                    continue;
                if(pMPi->isBad())
                    continue;
                if(pMPi->mnCorrectedByKF==mpCurrentKF->mnId)
                    continue;

                // Project with non-corrected pose and project back with corrected pose
                cv::Mat P3Dw = pMPi->GetWorldPos();
                Eigen::Matrix<double,3,1> eigP3Dw = Converter::toVector3d(P3Dw);
                Eigen::Matrix<double,3,1> eigCorrectedP3Dw = g2oCorrectedSwi.map(g2oSiw.map(eigP3Dw));

                cv::Mat cvCorrectedP3Dw = Converter::toCvMat(eigCorrectedP3Dw);
                pMPi->SetWorldPos(cvCorrectedP3Dw);
                pMPi->mnCorrectedByKF = mpCurrentKF->mnId;
                pMPi->mnCorrectedReference = pKFi->mnId;
                pMPi->UpdateNormalAndDepth();
            }

            // Update keyframe pose with corrected Sim3. First transform Sim3 to SE3 (scale translation)
            Eigen::Matrix3d eigR = g2oCorrectedSiw.rotation().toRotationMatrix();
            Eigen::Vector3d eigt = g2oCorrectedSiw.translation();
            double s = g2oCorrectedSiw.scale();

            eigt *=(1./s); //[R t/s;0 1]

            cv::Mat correctedTiw = Converter::toCvSE3(eigR,eigt);

            pKFi->SetPose(correctedTiw);

            // Correct velocity according to orientation correction
            if(bImuInit)
            {
                Eigen::Matrix3d Rcor = eigR.transpose()*g2oSiw.rotation().toRotationMatrix();
                pKFi->SetVelocity(Converter::toCvMat(Rcor)*pKFi->GetVelocity());
            }

            // Make sure connections are updated
            pKFi->UpdateConnections();
        }
        // TODO Check this index increasement
        pLoopMap->IncreaseChangeIndex();


        // Start Loop Fusion
        // Update matched map points and replace if duplicated
        for(size_t i=0; i<mvpLoopMatchedMPs.size(); i++)
        {
            if(mvpLoopMatchedMPs[i])
            {
                MapPoint* pLoopMP = mvpLoopMatchedMPs[i];
                MapPoint* pCurMP = mpCurrentKF->GetMapPoint(i);
                if(pCurMP)
                    pCurMP->Replace(pLoopMP);
                else
                {
                    mpCurrentKF->AddMapPoint(pLoopMP,i);
                    pLoopMP->AddObservation(mpCurrentKF,i);
                    pLoopMP->ComputeDistinctiveDescriptors();
                }
            }
        }
    }

    // Project MapPoints observed in the neighborhood of the loop keyframe
    // into the current keyframe and neighbors using corrected poses.
    // Fuse duplications.
    SearchAndFuse(CorrectedSim3, mvpLoopMapPoints);

    // After the MapPoint fusion, new links in the covisibility graph will appear attaching both sides of the loop
    map<KeyFrame*, set<KeyFrame*> > LoopConnections;

    for(vector<KeyFrame*>::iterator vit=mvpCurrentConnectedKFs.begin(), vend=mvpCurrentConnectedKFs.end(); vit!=vend; vit++)
    {
        KeyFrame* pKFi = *vit;
        vector<KeyFrame*> vpPreviousNeighbors = pKFi->GetVectorCovisibleKeyFrames();

        // Update connections. Detect new links.
        pKFi->UpdateConnections();
        LoopConnections[pKFi]=pKFi->GetConnectedKeyFrames();
        for(vector<KeyFrame*>::iterator vit_prev=vpPreviousNeighbors.begin(), vend_prev=vpPreviousNeighbors.end(); vit_prev!=vend_prev; vit_prev++)
        {
            LoopConnections[pKFi].erase(*vit_prev);
        }
        for(vector<KeyFrame*>::iterator vit2=mvpCurrentConnectedKFs.begin(), vend2=mvpCurrentConnectedKFs.end(); vit2!=vend2; vit2++)
        {
            LoopConnections[pKFi].erase(*vit2);
        }
    }

    // Optimize graph
    bool bFixedScale = mbFixScale;
    if(mpTracker->mSensor==System::IMU_MONOCULAR && !mpCurrentKF->GetMap()->GetIniertialBA2())
        bFixedScale=false;


    if(pLoopMap->IsInertial() && pLoopMap->isImuInitialized())
    {
        Optimizer::OptimizeEssentialGraph4DoF(pLoopMap, mpLoopMatchedKF, mpCurrentKF, NonCorrectedSim3, CorrectedSim3, LoopConnections);
    }
    else
    {
        Optimizer::OptimizeEssentialGraph(pLoopMap, mpLoopMatchedKF, mpCurrentKF, NonCorrectedSim3, CorrectedSim3, LoopConnections, bFixedScale);
    }

<<<<<<< HEAD

    //cout << "Optimize essential graph finished" << endl;
    //std::this_thread::sleep_for(std::chrono::microseconds(5*1000*1000));

=======
>>>>>>> 093173ba
    mpAtlas->InformNewBigChange();

    // Add loop edge
    mpLoopMatchedKF->AddLoopEdge(mpCurrentKF);
    mpCurrentKF->AddLoopEdge(mpLoopMatchedKF);

    // Launch a new thread to perform Global Bundle Adjustment (Only if few keyframes, if not it would take too much time)
    if(!pLoopMap->isImuInitialized() || (pLoopMap->KeyFramesInMap()<200 && mpAtlas->CountMaps()==1))
    {
        mbRunningGBA = true;
        mbFinishedGBA = false;
        mbStopGBA = false;

        mpThreadGBA = new thread(&LoopClosing::RunGlobalBundleAdjustment, this, pLoopMap, mpCurrentKF->mnId);
    }

    // Loop closed. Release Local Mapping.
    mpLocalMapper->Release();

    mLastLoopKFid = mpCurrentKF->mnId; //TODO old varible, it is not use in the new algorithm
}

void LoopClosing::MergeLocal()
{
    Verbose::PrintMess("MERGE: Merge Visual detected!!!!", Verbose::VERBOSITY_NORMAL);

    int numTemporalKFs = 15;

    //Relationship to rebuild the essential graph, it is used two times, first in the local window and later in the rest of the map
    KeyFrame* pNewChild;
    KeyFrame* pNewParent;

    vector<KeyFrame*> vpLocalCurrentWindowKFs;
    vector<KeyFrame*> vpMergeConnectedKFs;

    // Flag that is true only when we stopped a running BA, in this case we need relaunch at the end of the merge
    bool bRelaunchBA = false;

    Verbose::PrintMess("MERGE: Check Full Bundle Adjustment", Verbose::VERBOSITY_DEBUG);
    // If a Global Bundle Adjustment is running, abort it
    if(isRunningGBA())
    {
        unique_lock<mutex> lock(mMutexGBA);
        mbStopGBA = true;

        mnFullBAIdx++;

        if(mpThreadGBA)
        {
            mpThreadGBA->detach();
            delete mpThreadGBA;
        }
        bRelaunchBA = true;
    }

    Verbose::PrintMess("MERGE: Request Stop Local Mapping", Verbose::VERBOSITY_DEBUG);
    mpLocalMapper->RequestStop();
    // Wait until Local Mapping has effectively stopped
    while(!mpLocalMapper->isStopped())
    {
      std::this_thread::sleep_for(std::chrono::microseconds(1000));
    }
    Verbose::PrintMess("MERGE: Local Map stopped", Verbose::VERBOSITY_DEBUG);

    mpLocalMapper->EmptyQueue();

    // Merge map will become in the new active map with the local window of KFs and MPs from the current map.
    // Later, the elements of the current map will be transform to the new active map reference, in order to keep real time tracking
    Map* pCurrentMap = mpCurrentKF->GetMap();
    Map* pMergeMap = mpMergeMatchedKF->GetMap();

    // Ensure current keyframe is updated
    mpCurrentKF->UpdateConnections();

    //Get the current KF and its neighbors(visual->covisibles; inertial->temporal+covisibles)
    set<KeyFrame*> spLocalWindowKFs;
    //Get MPs in the welding area from the current map
    set<MapPoint*> spLocalWindowMPs;
    if(pCurrentMap->IsInertial() && pMergeMap->IsInertial()) //TODO Check the correct initialization
    {
        KeyFrame* pKFi = mpCurrentKF;
        int nInserted = 0;
        while(pKFi && nInserted < numTemporalKFs)
        {
            spLocalWindowKFs.insert(pKFi);
            pKFi = mpCurrentKF->mPrevKF;
            nInserted++;

            set<MapPoint*> spMPi = pKFi->GetMapPoints();
            spLocalWindowMPs.insert(spMPi.begin(), spMPi.end());
        }

        pKFi = mpCurrentKF->mNextKF;
        while(pKFi)
        {
            spLocalWindowKFs.insert(pKFi);

            set<MapPoint*> spMPi = pKFi->GetMapPoints();
            spLocalWindowMPs.insert(spMPi.begin(), spMPi.end());
        }
    }
    else
    {
        spLocalWindowKFs.insert(mpCurrentKF);
    }

    vector<KeyFrame*> vpCovisibleKFs = mpCurrentKF->GetBestCovisibilityKeyFrames(numTemporalKFs);
    spLocalWindowKFs.insert(vpCovisibleKFs.begin(), vpCovisibleKFs.end());
    const int nMaxTries = 3;
    int nNumTries = 0;
    while(spLocalWindowKFs.size() < numTemporalKFs && nNumTries < nMaxTries)
    {
        vector<KeyFrame*> vpNewCovKFs;
        vpNewCovKFs.empty();
        for(KeyFrame* pKFi : spLocalWindowKFs)
        {
            vector<KeyFrame*> vpKFiCov = pKFi->GetBestCovisibilityKeyFrames(numTemporalKFs/2);
            for(KeyFrame* pKFcov : vpKFiCov)
            {
                if(pKFcov && !pKFcov->isBad() && spLocalWindowKFs.find(pKFcov) == spLocalWindowKFs.end())
                {
                    vpNewCovKFs.push_back(pKFcov);
                }

            }
        }

        spLocalWindowKFs.insert(vpNewCovKFs.begin(), vpNewCovKFs.end());
        nNumTries++;
    }

    for(KeyFrame* pKFi : spLocalWindowKFs)
    {
        if(!pKFi || pKFi->isBad())
            continue;

        set<MapPoint*> spMPs = pKFi->GetMapPoints();
        spLocalWindowMPs.insert(spMPs.begin(), spMPs.end());
    }

    set<KeyFrame*> spMergeConnectedKFs;
    if(pCurrentMap->IsInertial() && pMergeMap->IsInertial()) //TODO Check the correct initialization
    {
        KeyFrame* pKFi = mpMergeMatchedKF;
        int nInserted = 0;
        while(pKFi && nInserted < numTemporalKFs)
        {
            spMergeConnectedKFs.insert(pKFi);
            pKFi = mpCurrentKF->mPrevKF;
            nInserted++;
        }

        pKFi = mpMergeMatchedKF->mNextKF;
        while(pKFi)
        {
            spMergeConnectedKFs.insert(pKFi);
        }
    }
    else
    {
        spMergeConnectedKFs.insert(mpMergeMatchedKF);
    }
    vpCovisibleKFs = mpMergeMatchedKF->GetBestCovisibilityKeyFrames(numTemporalKFs);
    spMergeConnectedKFs.insert(vpCovisibleKFs.begin(), vpCovisibleKFs.end());
    nNumTries = 0;
    while(spMergeConnectedKFs.size() < numTemporalKFs && nNumTries < nMaxTries)
    {
        vector<KeyFrame*> vpNewCovKFs;
        for(KeyFrame* pKFi : spMergeConnectedKFs)
        {
            vector<KeyFrame*> vpKFiCov = pKFi->GetBestCovisibilityKeyFrames(numTemporalKFs/2);
            for(KeyFrame* pKFcov : vpKFiCov)
            {
                if(pKFcov && !pKFcov->isBad() && spMergeConnectedKFs.find(pKFcov) == spMergeConnectedKFs.end())
                {
                    vpNewCovKFs.push_back(pKFcov);
                }

            }
        }

        spMergeConnectedKFs.insert(vpNewCovKFs.begin(), vpNewCovKFs.end());
        nNumTries++;
    }

    set<MapPoint*> spMapPointMerge;
    for(KeyFrame* pKFi : spMergeConnectedKFs)
    {
        set<MapPoint*> vpMPs = pKFi->GetMapPoints();
        spMapPointMerge.insert(vpMPs.begin(),vpMPs.end());
    }

    vector<MapPoint*> vpCheckFuseMapPoint;
    vpCheckFuseMapPoint.reserve(spMapPointMerge.size());
    std::copy(spMapPointMerge.begin(), spMapPointMerge.end(), std::back_inserter(vpCheckFuseMapPoint));

    cv::Mat Twc = mpCurrentKF->GetPoseInverse();

    cv::Mat Rwc = Twc.rowRange(0,3).colRange(0,3);
    cv::Mat twc = Twc.rowRange(0,3).col(3);
    g2o::Sim3 g2oNonCorrectedSwc(Converter::toMatrix3d(Rwc),Converter::toVector3d(twc),1.0);
    g2o::Sim3 g2oNonCorrectedScw = g2oNonCorrectedSwc.inverse();
    g2o::Sim3 g2oCorrectedScw = mg2oMergeScw;

    KeyFrameAndPose vCorrectedSim3, vNonCorrectedSim3;
    vCorrectedSim3[mpCurrentKF]=g2oCorrectedScw;
    vNonCorrectedSim3[mpCurrentKF]=g2oNonCorrectedScw;

    for(KeyFrame* pKFi : spLocalWindowKFs)
    {
        if(!pKFi || pKFi->isBad())
        {
            continue;
        }

        g2o::Sim3 g2oCorrectedSiw;

        if(pKFi!=mpCurrentKF)
        {
            cv::Mat Tiw = pKFi->GetPose();
            cv::Mat Riw = Tiw.rowRange(0,3).colRange(0,3);
            cv::Mat tiw = Tiw.rowRange(0,3).col(3);
            g2o::Sim3 g2oSiw(Converter::toMatrix3d(Riw),Converter::toVector3d(tiw),1.0);
            //Pose without correction
            vNonCorrectedSim3[pKFi]=g2oSiw;

            cv::Mat Tic = Tiw*Twc;
            cv::Mat Ric = Tic.rowRange(0,3).colRange(0,3);
            cv::Mat tic = Tic.rowRange(0,3).col(3);
            g2o::Sim3 g2oSic(Converter::toMatrix3d(Ric),Converter::toVector3d(tic),1.0);
            g2oCorrectedSiw = g2oSic*mg2oMergeScw;
            vCorrectedSim3[pKFi]=g2oCorrectedSiw;
        }
        else
        {
            g2oCorrectedSiw = g2oCorrectedScw;
        }
        pKFi->mTcwMerge  = pKFi->GetPose();

        // Update keyframe pose with corrected Sim3. First transform Sim3 to SE3 (scale translation)
        Eigen::Matrix3d eigR = g2oCorrectedSiw.rotation().toRotationMatrix();
        Eigen::Vector3d eigt = g2oCorrectedSiw.translation();
        double s = g2oCorrectedSiw.scale();

        pKFi->mfScale = s;
        eigt *=(1./s); //[R t/s;0 1]

        cv::Mat correctedTiw = Converter::toCvSE3(eigR,eigt);

        pKFi->mTcwMerge = correctedTiw;

        if(pCurrentMap->isImuInitialized())
        {
            Eigen::Matrix3d Rcor = eigR.transpose()*vNonCorrectedSim3[pKFi].rotation().toRotationMatrix();
            pKFi->mVwbMerge = Converter::toCvMat(Rcor)*pKFi->GetVelocity();
        }

    }

    for(MapPoint* pMPi : spLocalWindowMPs)
    {
        if(!pMPi || pMPi->isBad())
            continue;

        KeyFrame* pKFref = pMPi->GetReferenceKeyFrame();
        g2o::Sim3 g2oCorrectedSwi = vCorrectedSim3[pKFref].inverse();
        g2o::Sim3 g2oNonCorrectedSiw = vNonCorrectedSim3[pKFref];

        // Project with non-corrected pose and project back with corrected pose
        cv::Mat P3Dw = pMPi->GetWorldPos();
        Eigen::Matrix<double,3,1> eigP3Dw = Converter::toVector3d(P3Dw);
        Eigen::Matrix<double,3,1> eigCorrectedP3Dw = g2oCorrectedSwi.map(g2oNonCorrectedSiw.map(eigP3Dw));
        Eigen::Matrix3d eigR = g2oCorrectedSwi.rotation().toRotationMatrix();
        Eigen::Matrix3d Rcor = eigR * g2oNonCorrectedSiw.rotation().toRotationMatrix();

        cv::Mat cvCorrectedP3Dw = Converter::toCvMat(eigCorrectedP3Dw);

        pMPi->mPosMerge = cvCorrectedP3Dw;
        pMPi->mNormalVectorMerge = Converter::toCvMat(Rcor) * pMPi->GetNormal();
    }

    {
        unique_lock<mutex> currentLock(pCurrentMap->mMutexMapUpdate); // We update the current map with the Merge information
        unique_lock<mutex> mergeLock(pMergeMap->mMutexMapUpdate); // We remove the Kfs and MPs in the merged area from the old map

        for(KeyFrame* pKFi : spLocalWindowKFs)
        {
            if(!pKFi || pKFi->isBad())
            {
                continue;
            }

            pKFi->mTcwBefMerge = pKFi->GetPose();
            pKFi->mTwcBefMerge = pKFi->GetPoseInverse();
            pKFi->SetPose(pKFi->mTcwMerge);

            // Make sure connections are updated
            pKFi->UpdateMap(pMergeMap);
            pKFi->mnMergeCorrectedForKF = mpCurrentKF->mnId;
            pMergeMap->AddKeyFrame(pKFi);
            pCurrentMap->EraseKeyFrame(pKFi);

            if(pCurrentMap->isImuInitialized())
            {
                pKFi->SetVelocity(pKFi->mVwbMerge);
            }
        }

        for(MapPoint* pMPi : spLocalWindowMPs)
        {
            if(!pMPi || pMPi->isBad())
                continue;

            pMPi->SetWorldPos(pMPi->mPosMerge);
            pMPi->SetNormalVector(pMPi->mNormalVectorMerge);
            pMPi->UpdateMap(pMergeMap);
            pMergeMap->AddMapPoint(pMPi);
            pCurrentMap->EraseMapPoint(pMPi);
        }

        mpAtlas->ChangeMap(pMergeMap);
        mpAtlas->SetMapBad(pCurrentMap);
        pMergeMap->IncreaseChangeIndex();
    }


    //Rebuild the essential graph in the local window
    pCurrentMap->GetOriginKF()->SetFirstConnection(false);
    pNewChild = mpCurrentKF->GetParent(); // Old parent, it will be the new child of this KF
    pNewParent = mpCurrentKF; // Old child, now it will be the parent of its own parent(we need eliminate this KF from children list in its old parent)
    mpCurrentKF->ChangeParent(mpMergeMatchedKF);
    while(pNewChild )
    {
        pNewChild->EraseChild(pNewParent); // We remove the relation between the old parent and the new for avoid loop
        KeyFrame * pOldParent = pNewChild->GetParent();

        pNewChild->ChangeParent(pNewParent);

        pNewParent = pNewChild;
        pNewChild = pOldParent;

    }

    //Update the connections between the local window
    mpMergeMatchedKF->UpdateConnections();

    vpMergeConnectedKFs = mpMergeMatchedKF->GetVectorCovisibleKeyFrames();
    vpMergeConnectedKFs.push_back(mpMergeMatchedKF);
    vpCheckFuseMapPoint.reserve(spMapPointMerge.size());
    std::copy(spMapPointMerge.begin(), spMapPointMerge.end(), std::back_inserter(vpCheckFuseMapPoint));

    // Project MapPoints observed in the neighborhood of the merge keyframe
    // into the current keyframe and neighbors using corrected poses.
    // Fuse duplications.
    SearchAndFuse(vCorrectedSim3, vpCheckFuseMapPoint);

    // Update connectivity
    for(KeyFrame* pKFi : spLocalWindowKFs)
    {
        if(!pKFi || pKFi->isBad())
            continue;

        pKFi->UpdateConnections();
    }
    for(KeyFrame* pKFi : spMergeConnectedKFs)
    {
        if(!pKFi || pKFi->isBad())
            continue;

        pKFi->UpdateConnections();
    }

    bool bStop = false;
    Verbose::PrintMess("MERGE: Start local BA ", Verbose::VERBOSITY_DEBUG);
    vpLocalCurrentWindowKFs.clear();
    vpMergeConnectedKFs.clear();
    std::copy(spLocalWindowKFs.begin(), spLocalWindowKFs.end(), std::back_inserter(vpLocalCurrentWindowKFs));
    std::copy(spMergeConnectedKFs.begin(), spMergeConnectedKFs.end(), std::back_inserter(vpMergeConnectedKFs));
    if (mpTracker->mSensor==System::IMU_MONOCULAR || mpTracker->mSensor==System::IMU_STEREO)
    {
        Optimizer::MergeInertialBA(mpLocalMapper->GetCurrKF(),mpMergeMatchedKF,&bStop, mpCurrentKF->GetMap(),vCorrectedSim3);
    }
    else
    {
        Optimizer::LocalBundleAdjustment(mpCurrentKF, vpLocalCurrentWindowKFs, vpMergeConnectedKFs,&bStop);
    }

    // Loop closed. Release Local Mapping.
    mpLocalMapper->Release();

    Verbose::PrintMess("MERGE: Finish the LBA", Verbose::VERBOSITY_DEBUG);


    ////
    //Update the non critical area from the current map to the merged map
    vector<KeyFrame*> vpCurrentMapKFs = pCurrentMap->GetAllKeyFrames();
    vector<MapPoint*> vpCurrentMapMPs = pCurrentMap->GetAllMapPoints();

    if(vpCurrentMapKFs.size() == 0)
    {
        Verbose::PrintMess("MERGE: There are not KFs outside of the welding area", Verbose::VERBOSITY_DEBUG);
    }
    else
    {
        Verbose::PrintMess("MERGE: Calculate the new position of the elements outside of the window", Verbose::VERBOSITY_DEBUG);
        //Apply the transformation
        {
            if(mpTracker->mSensor == System::MONOCULAR)
            {
                unique_lock<mutex> currentLock(pCurrentMap->mMutexMapUpdate); // We update the current map with the Merge information

                for(KeyFrame* pKFi : vpCurrentMapKFs)
                {
                    if(!pKFi || pKFi->isBad() || pKFi->GetMap() != pCurrentMap)
                    {
                        continue;
                    }

                    g2o::Sim3 g2oCorrectedSiw;

                    cv::Mat Tiw = pKFi->GetPose();
                    cv::Mat Riw = Tiw.rowRange(0,3).colRange(0,3);
                    cv::Mat tiw = Tiw.rowRange(0,3).col(3);
                    g2o::Sim3 g2oSiw(Converter::toMatrix3d(Riw),Converter::toVector3d(tiw),1.0);
                    //Pose without correction
                    vNonCorrectedSim3[pKFi]=g2oSiw;

                    cv::Mat Tic = Tiw*Twc;
                    cv::Mat Ric = Tic.rowRange(0,3).colRange(0,3);
                    cv::Mat tic = Tic.rowRange(0,3).col(3);
                    g2o::Sim3 g2oSim(Converter::toMatrix3d(Ric),Converter::toVector3d(tic),1.0);
                    g2oCorrectedSiw = g2oSim*mg2oMergeScw;
                    vCorrectedSim3[pKFi]=g2oCorrectedSiw;

                    // Update keyframe pose with corrected Sim3. First transform Sim3 to SE3 (scale translation)
                    Eigen::Matrix3d eigR = g2oCorrectedSiw.rotation().toRotationMatrix();
                    Eigen::Vector3d eigt = g2oCorrectedSiw.translation();
                    double s = g2oCorrectedSiw.scale();

                    pKFi->mfScale = s;
                    eigt *=(1./s); //[R t/s;0 1]

                    cv::Mat correctedTiw = Converter::toCvSE3(eigR,eigt);

                    pKFi->mTcwBefMerge = pKFi->GetPose();
                    pKFi->mTwcBefMerge = pKFi->GetPoseInverse();

                    pKFi->SetPose(correctedTiw);

                    if(pCurrentMap->isImuInitialized())
                    {
                        Eigen::Matrix3d Rcor = eigR.transpose()*vNonCorrectedSim3[pKFi].rotation().toRotationMatrix();
                        pKFi->SetVelocity(Converter::toCvMat(Rcor)*pKFi->GetVelocity()); // TODO: should add here scale s
                    }

                }
                for(MapPoint* pMPi : vpCurrentMapMPs)
                {
                    if(!pMPi || pMPi->isBad()|| pMPi->GetMap() != pCurrentMap)
                        continue;

                    KeyFrame* pKFref = pMPi->GetReferenceKeyFrame();
                    g2o::Sim3 g2oCorrectedSwi = vCorrectedSim3[pKFref].inverse();
                    g2o::Sim3 g2oNonCorrectedSiw = vNonCorrectedSim3[pKFref];

                    // Project with non-corrected pose and project back with corrected pose
                    cv::Mat P3Dw = pMPi->GetWorldPos();
                    Eigen::Matrix<double,3,1> eigP3Dw = Converter::toVector3d(P3Dw);
                    Eigen::Matrix<double,3,1> eigCorrectedP3Dw = g2oCorrectedSwi.map(g2oNonCorrectedSiw.map(eigP3Dw));

                    cv::Mat cvCorrectedP3Dw = Converter::toCvMat(eigCorrectedP3Dw);
                    pMPi->SetWorldPos(cvCorrectedP3Dw);

                    pMPi->UpdateNormalAndDepth();
                }
            }
        }

        mpLocalMapper->RequestStop();
        // Wait until Local Mapping has effectively stopped
        while(!mpLocalMapper->isStopped())
        {
            std::this_thread::sleep_for(std::chrono::microseconds(1000));
        }

        // Optimize graph (and update the loop position for each element form the begining to the end)
        if(mpTracker->mSensor != System::MONOCULAR)
        {
            Optimizer::OptimizeEssentialGraph(mpCurrentKF, vpMergeConnectedKFs, vpLocalCurrentWindowKFs, vpCurrentMapKFs, vpCurrentMapMPs);
        }


        {
            // Get Merge Map Mutex
            unique_lock<mutex> currentLock(pCurrentMap->mMutexMapUpdate); // We update the current map with the Merge information
            unique_lock<mutex> mergeLock(pMergeMap->mMutexMapUpdate); // We remove the Kfs and MPs in the merged area from the old map

            for(KeyFrame* pKFi : vpCurrentMapKFs)
            {
                if(!pKFi || pKFi->isBad() || pKFi->GetMap() != pCurrentMap)
                {
                    continue;
                }

                // Make sure connections are updated
                pKFi->UpdateMap(pMergeMap);
                pMergeMap->AddKeyFrame(pKFi);
                pCurrentMap->EraseKeyFrame(pKFi);
            }

            for(MapPoint* pMPi : vpCurrentMapMPs)
            {
                if(!pMPi || pMPi->isBad())
                    continue;

                pMPi->UpdateMap(pMergeMap);
                pMergeMap->AddMapPoint(pMPi);
                pCurrentMap->EraseMapPoint(pMPi);
            }
        }
    }

    mpLocalMapper->Release();

    Verbose::PrintMess("MERGE:Completed!!!!!", Verbose::VERBOSITY_DEBUG);

    if(bRelaunchBA && (!pCurrentMap->isImuInitialized() || (pCurrentMap->KeyFramesInMap()<200 && mpAtlas->CountMaps()==1)))
    {
        // Launch a new thread to perform Global Bundle Adjustment
        Verbose::PrintMess("Relaunch Global BA", Verbose::VERBOSITY_DEBUG);
        mbRunningGBA = true;
        mbFinishedGBA = false;
        mbStopGBA = false;
        mpThreadGBA = new thread(&LoopClosing::RunGlobalBundleAdjustment,this, pMergeMap, mpCurrentKF->mnId);
    }

    mpMergeMatchedKF->AddMergeEdge(mpCurrentKF);
    mpCurrentKF->AddMergeEdge(mpMergeMatchedKF);

    pCurrentMap->IncreaseChangeIndex();
    pMergeMap->IncreaseChangeIndex();

    mpAtlas->RemoveBadMaps();

}

<<<<<<< HEAD
void LoopClosing::printReprojectionError(set<KeyFrame*> &spLocalWindowKFs, KeyFrame* mpCurrentKF, string &name)
{
    string path_imgs = "./test_Reproj/";
    for(KeyFrame* pKFi : spLocalWindowKFs)
    {
        //cout << "KF " << pKFi->mnId << endl;
        cv::Mat img_i = cv::imread(pKFi->mNameFile, cv::IMREAD_UNCHANGED);
        //cout << "Image -> " << img_i.cols << ", " << img_i.rows << endl;
        cv::cvtColor(img_i, img_i, cv::COLOR_GRAY2BGR);
        //cout << "Change of color in the image " << endl;

        vector<MapPoint*> vpMPs = pKFi->GetMapPointMatches();
        int num_points = 0;
        for(int j=0; j<vpMPs.size(); ++j)
        {
            MapPoint* pMPij = vpMPs[j];
            if(!pMPij || pMPij->isBad())
            {
                continue;
            }

            cv::KeyPoint point_img = pKFi->mvKeysUn[j];
            cv::Point2f reproj_p;
            float u, v;
            bool bIsInImage = pKFi->ProjectPointUnDistort(pMPij, reproj_p, u, v);
            if(bIsInImage){
                //cout << "Reproj in the image" << endl;
                cv::circle(img_i, point_img.pt, 1/*point_img.octave*/, cv::Scalar(0, 255, 0));
                cv::line(img_i, point_img.pt, reproj_p, cv::Scalar(0, 0, 255));
                num_points++;
            }
            else
            {
                //cout << "Reproj out of the image" << endl;
                cv::circle(img_i, point_img.pt, point_img.octave, cv::Scalar(0, 0, 255));
            }

        }
        //cout << "Image painted" << endl;
        string filename_img = path_imgs +  "KF" + to_string(mpCurrentKF->mnId) + "_" + to_string(pKFi->mnId) +  name + "points" + to_string(num_points) + ".png";
        cv::imwrite(filename_img, img_i);
    }

}


=======
>>>>>>> 093173ba
void LoopClosing::MergeLocal2()
{
    cout << "Merge detected!!!!" << endl;

    int numTemporalKFs = 11; //TODO (set by parameter): Temporal KFs in the local window if the map is inertial.

    //Relationship to rebuild the essential graph, it is used two times, first in the local window and later in the rest of the map
    KeyFrame* pNewChild;
    KeyFrame* pNewParent;

    vector<KeyFrame*> vpLocalCurrentWindowKFs;
    vector<KeyFrame*> vpMergeConnectedKFs;

    KeyFrameAndPose CorrectedSim3, NonCorrectedSim3;
    // NonCorrectedSim3[mpCurrentKF]=mg2oLoopScw;

    // Flag that is true only when we stopped a running BA, in this case we need relaunch at the end of the merge
    bool bRelaunchBA = false;

    cout << "Check Full Bundle Adjustment" << endl;
    // If a Global Bundle Adjustment is running, abort it
    if(isRunningGBA())
    {
        unique_lock<mutex> lock(mMutexGBA);
        mbStopGBA = true;

        mnFullBAIdx++;

        if(mpThreadGBA)
        {
            mpThreadGBA->detach();
            delete mpThreadGBA;
        }
        bRelaunchBA = true;
    }


    cout << "Request Stop Local Mapping" << endl;
    mpLocalMapper->RequestStop();
    // Wait until Local Mapping has effectively stopped
    while(!mpLocalMapper->isStopped())
    {
        std::this_thread::sleep_for(std::chrono::microseconds(1000));
    }
    cout << "Local Map stopped" << endl;

    Map* pCurrentMap = mpCurrentKF->GetMap();
    Map* pMergeMap = mpMergeMatchedKF->GetMap();

    {
        float s_on = mSold_new.scale();
        cv::Mat R_on = Converter::toCvMat(mSold_new.rotation().toRotationMatrix());
        cv::Mat t_on = Converter::toCvMat(mSold_new.translation());

        unique_lock<mutex> lock(mpAtlas->GetCurrentMap()->mMutexMapUpdate);

        mpLocalMapper->EmptyQueue();

        std::chrono::steady_clock::time_point t2 = std::chrono::steady_clock::now();
        bool bScaleVel=false;
        if(s_on!=1)
            bScaleVel=true;
        mpAtlas->GetCurrentMap()->ApplyScaledRotation(R_on,s_on,bScaleVel,t_on);
        mpTracker->UpdateFrameIMU(s_on,mpCurrentKF->GetImuBias(),mpTracker->GetLastKeyFrame());

        std::chrono::steady_clock::time_point t3 = std::chrono::steady_clock::now();
    }

    const int numKFnew=pCurrentMap->KeyFramesInMap();

    if((mpTracker->mSensor==System::IMU_MONOCULAR || mpTracker->mSensor==System::IMU_STEREO)&& !pCurrentMap->GetIniertialBA2()){
        // Map is not completly initialized
        Eigen::Vector3d bg, ba;
        bg << 0., 0., 0.;
        ba << 0., 0., 0.;
        Optimizer::InertialOptimization(pCurrentMap,bg,ba);
        IMU::Bias b (ba[0],ba[1],ba[2],bg[0],bg[1],bg[2]);
        unique_lock<mutex> lock(mpAtlas->GetCurrentMap()->mMutexMapUpdate);
        mpTracker->UpdateFrameIMU(1.0f,b,mpTracker->GetLastKeyFrame());

        // Set map initialized
        pCurrentMap->SetIniertialBA2();
        pCurrentMap->SetIniertialBA1();
        pCurrentMap->SetImuInitialized();

    }

    // Load KFs and MPs from merge map
    {
        // Get Merge Map Mutex (This section stops tracking!!)
        unique_lock<mutex> currentLock(pCurrentMap->mMutexMapUpdate); // We update the current map with the Merge information
        unique_lock<mutex> mergeLock(pMergeMap->mMutexMapUpdate); // We remove the Kfs and MPs in the merged area from the old map


        vector<KeyFrame*> vpMergeMapKFs = pMergeMap->GetAllKeyFrames();
        vector<MapPoint*> vpMergeMapMPs = pMergeMap->GetAllMapPoints();


        for(KeyFrame* pKFi : vpMergeMapKFs)
        {
            if(!pKFi || pKFi->isBad() || pKFi->GetMap() != pMergeMap)
            {
                continue;
            }

            // Make sure connections are updated
            pKFi->UpdateMap(pCurrentMap);
            pCurrentMap->AddKeyFrame(pKFi);
            pMergeMap->EraseKeyFrame(pKFi);
        }

        for(MapPoint* pMPi : vpMergeMapMPs)
        {
            if(!pMPi || pMPi->isBad() || pMPi->GetMap() != pMergeMap)
                continue;

            pMPi->UpdateMap(pCurrentMap);
            pCurrentMap->AddMapPoint(pMPi);
            pMergeMap->EraseMapPoint(pMPi);
        }

        // Save non corrected poses (already merged maps)
        vector<KeyFrame*> vpKFs = pCurrentMap->GetAllKeyFrames();
        for(KeyFrame* pKFi : vpKFs)
        {
            cv::Mat Tiw=pKFi->GetPose();
            cv::Mat Riw = Tiw.rowRange(0,3).colRange(0,3);
            cv::Mat tiw = Tiw.rowRange(0,3).col(3);
            g2o::Sim3 g2oSiw(Converter::toMatrix3d(Riw),Converter::toVector3d(tiw),1.0);
            NonCorrectedSim3[pKFi]=g2oSiw;
        }
    }

    pMergeMap->GetOriginKF()->SetFirstConnection(false);
    pNewChild = mpMergeMatchedKF->GetParent(); // Old parent, it will be the new child of this KF
    pNewParent = mpMergeMatchedKF; // Old child, now it will be the parent of its own parent(we need eliminate this KF from children list in its old parent)
    mpMergeMatchedKF->ChangeParent(mpCurrentKF);
    while(pNewChild)
    {
        pNewChild->EraseChild(pNewParent); // We remove the relation between the old parent and the new for avoid loop
        KeyFrame * pOldParent = pNewChild->GetParent();
        pNewChild->ChangeParent(pNewParent);
        pNewParent = pNewChild;
        pNewChild = pOldParent;

    }

    vector<MapPoint*> vpCheckFuseMapPoint; // MapPoint vector from current map to allow to fuse duplicated points with the old map (merge)
    vector<KeyFrame*> vpCurrentConnectedKFs;

    mvpMergeConnectedKFs.push_back(mpMergeMatchedKF);
    vector<KeyFrame*> aux = mpMergeMatchedKF->GetVectorCovisibleKeyFrames();
    mvpMergeConnectedKFs.insert(mvpMergeConnectedKFs.end(), aux.begin(), aux.end());
    if (mvpMergeConnectedKFs.size()>6)
        mvpMergeConnectedKFs.erase(mvpMergeConnectedKFs.begin()+6,mvpMergeConnectedKFs.end());

    mpCurrentKF->UpdateConnections();
    vpCurrentConnectedKFs.push_back(mpCurrentKF);
    aux = mpCurrentKF->GetVectorCovisibleKeyFrames();
    vpCurrentConnectedKFs.insert(vpCurrentConnectedKFs.end(), aux.begin(), aux.end());
    if (vpCurrentConnectedKFs.size()>6)
        vpCurrentConnectedKFs.erase(vpCurrentConnectedKFs.begin()+6,vpCurrentConnectedKFs.end());

    set<MapPoint*> spMapPointMerge;
    for(KeyFrame* pKFi : mvpMergeConnectedKFs)
    {
        set<MapPoint*> vpMPs = pKFi->GetMapPoints();
        spMapPointMerge.insert(vpMPs.begin(),vpMPs.end());
        if(spMapPointMerge.size()>1000)
            break;
    }

    vpCheckFuseMapPoint.reserve(spMapPointMerge.size());
    std::copy(spMapPointMerge.begin(), spMapPointMerge.end(), std::back_inserter(vpCheckFuseMapPoint));

    SearchAndFuse(vpCurrentConnectedKFs, vpCheckFuseMapPoint);

    for(KeyFrame* pKFi : vpCurrentConnectedKFs)
    {
        if(!pKFi || pKFi->isBad())
            continue;

        pKFi->UpdateConnections();
    }
    for(KeyFrame* pKFi : mvpMergeConnectedKFs)
    {
        if(!pKFi || pKFi->isBad())
            continue;

        pKFi->UpdateConnections();
    }

    if (numKFnew<10){
        mpLocalMapper->Release();
        return;
    }

    // Perform BA
    bool bStopFlag=false;
    KeyFrame* pCurrKF = mpTracker->GetLastKeyFrame();
    Optimizer::MergeInertialBA(pCurrKF, mpMergeMatchedKF, &bStopFlag, pCurrentMap,CorrectedSim3);

    // Release Local Mapping.
    mpLocalMapper->Release();


    return;
}

void LoopClosing::SearchAndFuse(const KeyFrameAndPose &CorrectedPosesMap, vector<MapPoint*> &vpMapPoints)
{
    ORBmatcher matcher(0.8);

    int total_replaces = 0;

    for(KeyFrameAndPose::const_iterator mit=CorrectedPosesMap.begin(), mend=CorrectedPosesMap.end(); mit!=mend;mit++)
    {
        int num_replaces = 0;
        KeyFrame* pKFi = mit->first;
        Map* pMap = pKFi->GetMap();

        g2o::Sim3 g2oScw = mit->second;
        cv::Mat cvScw = Converter::toCvMat(g2oScw);

        vector<MapPoint*> vpReplacePoints(vpMapPoints.size(),static_cast<MapPoint*>(NULL));
        int numFused = matcher.Fuse(pKFi,cvScw,vpMapPoints,4,vpReplacePoints);

        // Get Map Mutex
        unique_lock<mutex> lock(pMap->mMutexMapUpdate);
        const int nLP = vpMapPoints.size();
        for(int i=0; i<nLP;i++)
        {
            MapPoint* pRep = vpReplacePoints[i];
            if(pRep)
            {


                num_replaces += 1;
                pRep->Replace(vpMapPoints[i]);

            }
        }

        total_replaces += num_replaces;
    }
}


void LoopClosing::SearchAndFuse(const vector<KeyFrame*> &vConectedKFs, vector<MapPoint*> &vpMapPoints)
{
    ORBmatcher matcher(0.8);

    int total_replaces = 0;

    for(auto mit=vConectedKFs.begin(), mend=vConectedKFs.end(); mit!=mend;mit++)
    {
        int num_replaces = 0;
        KeyFrame* pKF = (*mit);
        Map* pMap = pKF->GetMap();
        cv::Mat cvScw = pKF->GetPose();

        vector<MapPoint*> vpReplacePoints(vpMapPoints.size(),static_cast<MapPoint*>(NULL));
        matcher.Fuse(pKF,cvScw,vpMapPoints,4,vpReplacePoints);

        // Get Map Mutex
        unique_lock<mutex> lock(pMap->mMutexMapUpdate);
        const int nLP = vpMapPoints.size();
        for(int i=0; i<nLP;i++)
        {
            MapPoint* pRep = vpReplacePoints[i];
            if(pRep)
            {
                num_replaces += 1;
                pRep->Replace(vpMapPoints[i]);
            }
        }
        total_replaces += num_replaces;
    }
}



void LoopClosing::RequestReset()
{
    {
        unique_lock<mutex> lock(mMutexReset);
        mbResetRequested = true;
    }

    while(1)
    {
        {
        unique_lock<mutex> lock2(mMutexReset);
        if(!mbResetRequested)
            break;
        }
        std::this_thread::sleep_for(std::chrono::microseconds(5000));
    }
}

void LoopClosing::RequestResetActiveMap(Map *pMap)
{
    {
        unique_lock<mutex> lock(mMutexReset);
        mbResetActiveMapRequested = true;
        mpMapToReset = pMap;
    }

    while(1)
    {
        {
            unique_lock<mutex> lock2(mMutexReset);
            if(!mbResetActiveMapRequested)
                break;
        }
        std::this_thread::sleep_for(std::chrono::microseconds(3000));
    }
}

void LoopClosing::ResetIfRequested()
{
    unique_lock<mutex> lock(mMutexReset);
    if(mbResetRequested)
    {
        cout << "Loop closer reset requested..." << endl;
        mlpLoopKeyFrameQueue.clear();
        mLastLoopKFid=0;
        mbResetRequested=false;
        mbResetActiveMapRequested = false;
    }
    else if(mbResetActiveMapRequested)
    {

        for (list<KeyFrame*>::const_iterator it=mlpLoopKeyFrameQueue.begin(); it != mlpLoopKeyFrameQueue.end();)
        {
            KeyFrame* pKFi = *it;
            if(pKFi->GetMap() == mpMapToReset)
            {
                it = mlpLoopKeyFrameQueue.erase(it);
            }
            else
                ++it;
        }

        mLastLoopKFid=mpAtlas->GetLastInitKFid();
        mbResetActiveMapRequested=false;

    }
}

void LoopClosing::RunGlobalBundleAdjustment(Map* pActiveMap, unsigned long nLoopKF)
{
    Verbose::PrintMess("Starting Global Bundle Adjustment", Verbose::VERBOSITY_NORMAL);

    const bool bImuInit = pActiveMap->isImuInitialized();

#ifdef REGISTER_TIMES
    std::chrono::steady_clock::time_point time_StartFGBA = std::chrono::steady_clock::now();
#endif

    if(!bImuInit)
        Optimizer::GlobalBundleAdjustemnt(pActiveMap,10,&mbStopGBA,nLoopKF,false);
    else
        Optimizer::FullInertialBA(pActiveMap,7,false,nLoopKF,&mbStopGBA);

#ifdef REGISTER_TIMES
    std::chrono::steady_clock::time_point time_StartMapUpdate = std::chrono::steady_clock::now();

    double timeFullGBA = std::chrono::duration_cast<std::chrono::duration<double,std::milli> >(time_StartMapUpdate - time_StartFGBA).count();
    vTimeFullGBA_ms.push_back(timeFullGBA);
#endif


    int idx =  mnFullBAIdx;

    // Update all MapPoints and KeyFrames
    // Local Mapping was active during BA, that means that there might be new keyframes
    // not included in the Global BA and they are not consistent with the updated map.
    // We need to propagate the correction through the spanning tree
    {
        unique_lock<mutex> lock(mMutexGBA);
        if(idx!=mnFullBAIdx)
            return;

        if(!bImuInit && pActiveMap->isImuInitialized())
            return;

        if(!mbStopGBA)
        {
            Verbose::PrintMess("Global Bundle Adjustment finished", Verbose::VERBOSITY_NORMAL);
            Verbose::PrintMess("Updating map ...", Verbose::VERBOSITY_NORMAL);

            mpLocalMapper->RequestStop();
            // Wait until Local Mapping has effectively stopped

            while(!mpLocalMapper->isStopped() && !mpLocalMapper->isFinished())
            {
                std::this_thread::sleep_for(std::chrono::microseconds(1000));
            }

            // Get Map Mutex
            unique_lock<mutex> lock(pActiveMap->mMutexMapUpdate);

            // Correct keyframes starting at map first keyframe
            list<KeyFrame*> lpKFtoCheck(pActiveMap->mvpKeyFrameOrigins.begin(),pActiveMap->mvpKeyFrameOrigins.end());

            while(!lpKFtoCheck.empty())
            {
                KeyFrame* pKF = lpKFtoCheck.front();
                const set<KeyFrame*> sChilds = pKF->GetChilds();
                cv::Mat Twc = pKF->GetPoseInverse();
                for(set<KeyFrame*>::const_iterator sit=sChilds.begin();sit!=sChilds.end();sit++)
                {
                    KeyFrame* pChild = *sit;
                    if(!pChild || pChild->isBad())
                        continue;

                    if(pChild->mnBAGlobalForKF!=nLoopKF)
                    {
                        cv::Mat Tchildc = pChild->GetPose()*Twc;
                        pChild->mTcwGBA = Tchildc*pKF->mTcwGBA;

                        cv::Mat Rcor = pChild->mTcwGBA.rowRange(0,3).colRange(0,3).t()*pChild->GetRotation();
                        if(!pChild->GetVelocity().empty()){
                            pChild->mVwbGBA = Rcor*pChild->GetVelocity();
                        }
                        else
                            Verbose::PrintMess("Child velocity empty!! ", Verbose::VERBOSITY_NORMAL);


                        pChild->mBiasGBA = pChild->GetImuBias();


                        pChild->mnBAGlobalForKF=nLoopKF;

                    }
                    lpKFtoCheck.push_back(pChild);
                }

                pKF->mTcwBefGBA = pKF->GetPose();
                pKF->SetPose(pKF->mTcwGBA);

                if(pKF->bImu)
                {
                    pKF->mVwbBefGBA = pKF->GetVelocity();
                    if (pKF->mVwbGBA.empty())
                        Verbose::PrintMess("pKF->mVwbGBA is empty", Verbose::VERBOSITY_NORMAL);

                    assert(!pKF->mVwbGBA.empty());
                    pKF->SetVelocity(pKF->mVwbGBA);
                    pKF->SetNewBias(pKF->mBiasGBA);
                }

                lpKFtoCheck.pop_front();
            }

            // Correct MapPoints
            const vector<MapPoint*> vpMPs = pActiveMap->GetAllMapPoints();

            for(size_t i=0; i<vpMPs.size(); i++)
            {
                MapPoint* pMP = vpMPs[i];

                if(pMP->isBad())
                    continue;

                if(pMP->mnBAGlobalForKF==nLoopKF)
                {
                    // If optimized by Global BA, just update
                    pMP->SetWorldPos(pMP->mPosGBA);
                }
                else
                {
                    // Update according to the correction of its reference keyframe
                    KeyFrame* pRefKF = pMP->GetReferenceKeyFrame();

                    if(pRefKF->mnBAGlobalForKF!=nLoopKF)
                        continue;

                    if(pRefKF->mTcwBefGBA.empty())
                        continue;

                    // Map to non-corrected camera
                    cv::Mat Rcw = pRefKF->mTcwBefGBA.rowRange(0,3).colRange(0,3);
                    cv::Mat tcw = pRefKF->mTcwBefGBA.rowRange(0,3).col(3);
                    cv::Mat Xc = Rcw*pMP->GetWorldPos()+tcw;

                    // Backproject using corrected camera
                    cv::Mat Twc = pRefKF->GetPoseInverse();
                    cv::Mat Rwc = Twc.rowRange(0,3).colRange(0,3);
                    cv::Mat twc = Twc.rowRange(0,3).col(3);

                    pMP->SetWorldPos(Rwc*Xc+twc);
                }
            }

            pActiveMap->InformNewBigChange();
            pActiveMap->IncreaseChangeIndex();

            mpLocalMapper->Release();

            Verbose::PrintMess("Map updated!", Verbose::VERBOSITY_NORMAL);
        }

        mbFinishedGBA = true;
        mbRunningGBA = false;
    }

#ifdef REGISTER_TIMES
    std::chrono::steady_clock::time_point time_EndMapUpdate = std::chrono::steady_clock::now();

    double timeMapUpdate = std::chrono::duration_cast<std::chrono::duration<double,std::milli> >(time_EndMapUpdate - time_StartMapUpdate).count();
    vTimeMapUpdate_ms.push_back(timeMapUpdate);

    double timeGBA = std::chrono::duration_cast<std::chrono::duration<double,std::milli> >(time_EndMapUpdate - time_StartFGBA).count();
    vTimeGBATotal_ms.push_back(timeGBA);
#endif
}

void LoopClosing::RequestFinish()
{
    unique_lock<mutex> lock(mMutexFinish);
    mbFinishRequested = true;
}

bool LoopClosing::CheckFinish()
{
    unique_lock<mutex> lock(mMutexFinish);
    return mbFinishRequested;
}

void LoopClosing::SetFinish()
{
    unique_lock<mutex> lock(mMutexFinish);
    mbFinished = true;
}

bool LoopClosing::isFinished()
{
    unique_lock<mutex> lock(mMutexFinish);
    return mbFinished;
}


} //namespace ORB_SLAM<|MERGE_RESOLUTION|>--- conflicted
+++ resolved
@@ -1024,13 +1024,6 @@
         Optimizer::OptimizeEssentialGraph(pLoopMap, mpLoopMatchedKF, mpCurrentKF, NonCorrectedSim3, CorrectedSim3, LoopConnections, bFixedScale);
     }
 
-<<<<<<< HEAD
-
-    //cout << "Optimize essential graph finished" << endl;
-    //std::this_thread::sleep_for(std::chrono::microseconds(5*1000*1000));
-
-=======
->>>>>>> 093173ba
     mpAtlas->InformNewBigChange();
 
     // Add loop edge
@@ -1577,55 +1570,6 @@
 
 }
 
-<<<<<<< HEAD
-void LoopClosing::printReprojectionError(set<KeyFrame*> &spLocalWindowKFs, KeyFrame* mpCurrentKF, string &name)
-{
-    string path_imgs = "./test_Reproj/";
-    for(KeyFrame* pKFi : spLocalWindowKFs)
-    {
-        //cout << "KF " << pKFi->mnId << endl;
-        cv::Mat img_i = cv::imread(pKFi->mNameFile, cv::IMREAD_UNCHANGED);
-        //cout << "Image -> " << img_i.cols << ", " << img_i.rows << endl;
-        cv::cvtColor(img_i, img_i, cv::COLOR_GRAY2BGR);
-        //cout << "Change of color in the image " << endl;
-
-        vector<MapPoint*> vpMPs = pKFi->GetMapPointMatches();
-        int num_points = 0;
-        for(int j=0; j<vpMPs.size(); ++j)
-        {
-            MapPoint* pMPij = vpMPs[j];
-            if(!pMPij || pMPij->isBad())
-            {
-                continue;
-            }
-
-            cv::KeyPoint point_img = pKFi->mvKeysUn[j];
-            cv::Point2f reproj_p;
-            float u, v;
-            bool bIsInImage = pKFi->ProjectPointUnDistort(pMPij, reproj_p, u, v);
-            if(bIsInImage){
-                //cout << "Reproj in the image" << endl;
-                cv::circle(img_i, point_img.pt, 1/*point_img.octave*/, cv::Scalar(0, 255, 0));
-                cv::line(img_i, point_img.pt, reproj_p, cv::Scalar(0, 0, 255));
-                num_points++;
-            }
-            else
-            {
-                //cout << "Reproj out of the image" << endl;
-                cv::circle(img_i, point_img.pt, point_img.octave, cv::Scalar(0, 0, 255));
-            }
-
-        }
-        //cout << "Image painted" << endl;
-        string filename_img = path_imgs +  "KF" + to_string(mpCurrentKF->mnId) + "_" + to_string(pKFi->mnId) +  name + "points" + to_string(num_points) + ".png";
-        cv::imwrite(filename_img, img_i);
-    }
-
-}
-
-
-=======
->>>>>>> 093173ba
 void LoopClosing::MergeLocal2()
 {
     cout << "Merge detected!!!!" << endl;
