--- conflicted
+++ resolved
@@ -437,16 +437,6 @@
 #endif
     }
 
-<<<<<<< HEAD
-    // Check the BoW candidates if the geometric candidate list is empty
-    //Loop candidates
-/*#ifdef COMPILEDWITHC11
-    std::chrono::steady_clock::time_point timeStartGeoBoW = std::chrono::steady_clock::now();
-#else
-    std::chrono::steady_clock::time_point timeStartGeoBoW = std::chrono::steady_clock::now();
-#endif*/
-=======
->>>>>>> 18034bf7
 
     if(!bLoopDetectedInKF && !vpLoopBowCand.empty())
     {
@@ -1242,16 +1232,6 @@
     vCorrectedSim3[mpCurrentKF]=g2oCorrectedScw;
     vNonCorrectedSim3[mpCurrentKF]=g2oNonCorrectedScw;
 
-<<<<<<< HEAD
-
-    //TODO Time test
-#ifdef COMPILEDWITHC11
-    std::chrono::steady_clock::time_point timeStartTransfMerge = std::chrono::steady_clock::now();
-#else
-    std::chrono::steady_clock::time_point timeStartTransfMerge = std::chrono::steady_clock::now();
-#endif
-=======
->>>>>>> 18034bf7
     for(KeyFrame* pKFi : spLocalWindowKFs)
     {
         if(!pKFi || pKFi->isBad())
@@ -1323,32 +1303,8 @@
 
         pMPi->mPosMerge = cvCorrectedP3Dw;
         pMPi->mNormalVectorMerge = Converter::toCvMat(Rcor) * pMPi->GetNormal();
-<<<<<<< HEAD
-        //pMPi->SetWorldPos(cvCorrectedP3Dw);
-        //pMPi->UpdateMap(pMergeMap);
-        //pMergeMap->AddMapPoint(pMPi);
-        //pCurrentMap->EraseMapPoint(pMPi);
-        //pMPi->UpdateNormalAndDepth();
-    }
-#ifdef COMPILEDWITHC11
-    std::chrono::steady_clock::time_point timeFinishTransfMerge = std::chrono::steady_clock::now();
-#else
-    std::chrono::steady_clock::time_point timeFinishTransfMerge = std::chrono::steady_clock::now();
-#endif
-    std::chrono::duration<double,std::milli> timeTransfMerge = timeFinishTransfMerge - timeStartTransfMerge; // Time in milliseconds
-    Verbose::PrintMess("MERGE-VISUAL: TRANSF ms: " + to_string(timeTransfMerge.count()), Verbose::VERBOSITY_DEBUG);
-
-
-    //TODO Time test
-#ifdef COMPILEDWITHC11
-    std::chrono::steady_clock::time_point timeStartCritMerge = std::chrono::steady_clock::now();
-#else
-    std::chrono::steady_clock::time_point timeStartCritMerge = std::chrono::steady_clock::now();
-#endif
-=======
-    }
-
->>>>>>> 18034bf7
+    }
+
     {
         unique_lock<mutex> currentLock(pCurrentMap->mMutexMapUpdate); // We update the current map with the Merge information
         unique_lock<mutex> mergeLock(pMergeMap->mMutexMapUpdate); // We remove the Kfs and MPs in the merged area from the old map
@@ -1393,18 +1349,6 @@
         pMergeMap->IncreaseChangeIndex();
     }
 
-<<<<<<< HEAD
-#ifdef COMPILEDWITHC11
-    std::chrono::steady_clock::time_point timeFinishCritMerge = std::chrono::steady_clock::now();
-#else
-    std::chrono::steady_clock::time_point timeFinishCritMerge = std::chrono::steady_clock::now();
-#endif
-    std::chrono::duration<double,std::milli> timeCritMerge = timeFinishCritMerge - timeStartCritMerge; // Time in milliseconds
-    Verbose::PrintMess("MERGE-VISUAL: New current map: " + to_string(pMergeMap->GetId()), Verbose::VERBOSITY_DEBUG);
-    Verbose::PrintMess("MERGE-VISUAL: CRITICAL ms: " + to_string(timeCritMerge.count()), Verbose::VERBOSITY_DEBUG);
-    Verbose::PrintMess("MERGE-VISUAL: LOCAL MAPPING number of KFs: " + to_string(mpLocalMapper->KeyframesInQueue()), Verbose::VERBOSITY_DEBUG);
-=======
->>>>>>> 18034bf7
 
     //Rebuild the essential graph in the local window
     pCurrentMap->GetOriginKF()->SetFirstConnection(false);
@@ -1431,33 +1375,11 @@
     vpCheckFuseMapPoint.reserve(spMapPointMerge.size());
     std::copy(spMapPointMerge.begin(), spMapPointMerge.end(), std::back_inserter(vpCheckFuseMapPoint));
 
-<<<<<<< HEAD
-
-    //TODO Time test
-#ifdef COMPILEDWITHC11
-    std::chrono::steady_clock::time_point timeStartFuseMerge = std::chrono::steady_clock::now();
-#else
-    std::chrono::steady_clock::time_point timeStartFuseMerge = std::chrono::steady_clock::now();
-#endif
-
-=======
->>>>>>> 18034bf7
     // Project MapPoints observed in the neighborhood of the merge keyframe
     // into the current keyframe and neighbors using corrected poses.
     // Fuse duplications.
     SearchAndFuse(vCorrectedSim3, vpCheckFuseMapPoint);
 
-<<<<<<< HEAD
-#ifdef COMPILEDWITHC11
-    std::chrono::steady_clock::time_point timeFinishFuseMerge = std::chrono::steady_clock::now();
-#else
-    std::chrono::steady_clock::time_point timeFinishFuseMerge = std::chrono::steady_clock::now();
-#endif
-    std::chrono::duration<double,std::milli> timeFuseMerge = timeFinishFuseMerge - timeStartFuseMerge; // Time in milliseconds
-    Verbose::PrintMess("MERGE-VISUAL: FUSE DUPLICATED ms: " + to_string(timeFuseMerge.count()), Verbose::VERBOSITY_DEBUG);
-
-=======
->>>>>>> 18034bf7
     // Update connectivity
     for(KeyFrame* pKFi : spLocalWindowKFs)
     {
