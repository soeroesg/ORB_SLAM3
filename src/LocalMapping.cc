--- conflicted
+++ resolved
@@ -266,12 +266,8 @@
             // Safe area to stop
             while(isStopped() && !CheckFinish())
             {
-<<<<<<< HEAD
                 // cout << "LM: sleep if is stopped" << endl;
                 std::this_thread::sleep_for(std::chrono::microseconds(3000));
-=======
-                usleep(3000);
->>>>>>> 093173ba
             }
             if(CheckFinish())
                 break;
@@ -285,12 +281,7 @@
         if(CheckFinish())
             break;
 
-<<<<<<< HEAD
-        // cout << "LM: normal sleep" << endl;
         std::this_thread::sleep_for(std::chrono::microseconds(3000));
-=======
-        usleep(3000);
->>>>>>> 093173ba
     }
 
     SetFinish();
