/**
* This file is part of ORB-SLAM3
*
* Copyright (C) 2017-2020 Carlos Campos, Richard Elvira, Juan J. Gómez Rodríguez, José M.M. Montiel and Juan D. Tardós, University of Zaragoza.
* Copyright (C) 2014-2016 Raúl Mur-Artal, José M.M. Montiel and Juan D. Tardós, University of Zaragoza.
*
* ORB-SLAM3 is free software: you can redistribute it and/or modify it under the terms of the GNU General Public
* License as published by the Free Software Foundation, either version 3 of the License, or
* (at your option) any later version.
*
* ORB-SLAM3 is distributed in the hope that it will be useful, but WITHOUT ANY WARRANTY; without even
* the implied warranty of MERCHANTABILITY or FITNESS FOR A PARTICULAR PURPOSE. See the
* GNU General Public License for more details.
*
* You should have received a copy of the GNU General Public License along with ORB-SLAM3.
* If not, see <http://www.gnu.org/licenses/>.
*/


#ifndef LOOPCLOSING_H
#define LOOPCLOSING_H

#include "KeyFrame.h"
#include "LocalMapping.h"
#include "Atlas.h"
#include "ORBVocabulary.h"
#include "Tracking.h"
#include "Config.h"

#include "KeyFrameDatabase.h"

#include <boost/algorithm/string.hpp>
#include <thread>
#include <mutex>
#include <map>

#ifdef CVSL_ENABLE_SYSTEM_ORBSLAM3
#include <g2o/types/sim3/types_seven_dof_expmap.h>
#else
#include "Thirdparty/g2o/g2o/types/types_seven_dof_expmap.h"
#endif

namespace ORB_SLAM3
{

class Tracking;
class LocalMapping;
class KeyFrameDatabase;
class Map;


class LoopClosing
{
public:

<<<<<<< HEAD
    typedef std::pair<set<KeyFrame*>,int> ConsistentGroup;
    typedef std::map<KeyFrame*, g2o::Sim3, std::less<KeyFrame*>, Eigen::aligned_allocator<std::pair<KeyFrame* const, g2o::Sim3> > > KeyFrameAndPose;
=======
    typedef pair<set<KeyFrame*>,int> ConsistentGroup;
    typedef map<KeyFrame*,g2o::Sim3,std::less<KeyFrame*>,
        Eigen::aligned_allocator<std::pair<KeyFrame* const, g2o::Sim3> > > KeyFrameAndPose;
>>>>>>> 18034bf7

public:

    LoopClosing(Atlas* pAtlas, KeyFrameDatabase* pDB, ORBVocabulary* pVoc,const bool bFixScale);

    void SetTracker(Tracking* pTracker);

    void SetLocalMapper(LocalMapping* pLocalMapper);

    // Main function
    void Run();

    void InsertKeyFrame(KeyFrame *pKF);

    void RequestReset();
    void RequestResetActiveMap(Map* pMap);

    // This function will run in a separate thread
    void RunGlobalBundleAdjustment(Map* pActiveMap, unsigned long nLoopKF);

    bool isRunningGBA(){
        unique_lock<std::mutex> lock(mMutexGBA);
        return mbRunningGBA;
    }
    bool isFinishedGBA(){
        unique_lock<std::mutex> lock(mMutexGBA);
        return mbFinishedGBA;
    }

    void RequestFinish();

    bool isFinished();

    Viewer* mpViewer;

    EIGEN_MAKE_ALIGNED_OPERATOR_NEW

<<<<<<< HEAD
    protected:
=======
#ifdef REGISTER_TIMES
    double timeDetectBoW;

    std::vector<double> vTimeBoW_ms;
    std::vector<double> vTimeSE3_ms;
    std::vector<double> vTimePRTotal_ms;

    std::vector<double> vTimeLoopFusion_ms;
    std::vector<double> vTimeLoopEssent_ms;
    std::vector<double> vTimeLoopTotal_ms;

    std::vector<double> vTimeMergeFusion_ms;
    std::vector<double> vTimeMergeBA_ms;
    std::vector<double> vTimeMergeTotal_ms;

    std::vector<double> vTimeFullGBA_ms;
    std::vector<double> vTimeMapUpdate_ms;
    std::vector<double> vTimeGBATotal_ms;
#endif

protected:
>>>>>>> 18034bf7

        bool CheckNewKeyFrames();


    //Methods to implement the new place recognition algorithm
    bool NewDetectCommonRegions();
    bool DetectAndReffineSim3FromLastKF(KeyFrame* pCurrentKF, KeyFrame* pMatchedKF, g2o::Sim3 &gScw, int &nNumProjMatches,
                                        std::vector<MapPoint*> &vpMPs, std::vector<MapPoint*> &vpMatchedMPs);
    bool DetectCommonRegionsFromBoW(std::vector<KeyFrame*> &vpBowCand, KeyFrame* &pMatchedKF, KeyFrame* &pLastCurrentKF, g2o::Sim3 &g2oScw,
                                    int &nNumCoincidences, std::vector<MapPoint*> &vpMPs, std::vector<MapPoint*> &vpMatchedMPs);
    bool DetectCommonRegionsFromLastKF(KeyFrame* pCurrentKF, KeyFrame* pMatchedKF, g2o::Sim3 &gScw, int &nNumProjMatches,
                                       std::vector<MapPoint*> &vpMPs, std::vector<MapPoint*> &vpMatchedMPs);
    int FindMatchesByProjection(KeyFrame* pCurrentKF, KeyFrame* pMatchedKFw, g2o::Sim3 &g2oScw,
                                set<MapPoint*> &spMatchedMPinOrigin, vector<MapPoint*> &vpMapPoints,
                                vector<MapPoint*> &vpMatchedMapPoints);


    void SearchAndFuse(const KeyFrameAndPose &CorrectedPosesMap, vector<MapPoint*> &vpMapPoints);
    void SearchAndFuse(const vector<KeyFrame*> &vConectedKFs, vector<MapPoint*> &vpMapPoints);

    void CorrectLoop();

    void MergeLocal();
    void MergeLocal2();

    void ResetIfRequested();
    bool mbResetRequested;
    bool mbResetActiveMapRequested;
    Map* mpMapToReset;
    std::mutex mMutexReset;

    bool CheckFinish();
    void SetFinish();
    bool mbFinishRequested;
    bool mbFinished;
    std::mutex mMutexFinish;

    Atlas* mpAtlas;
    Tracking* mpTracker;

    KeyFrameDatabase* mpKeyFrameDB;
    ORBVocabulary* mpORBVocabulary;

    LocalMapping *mpLocalMapper;

    std::list<KeyFrame*> mlpLoopKeyFrameQueue;

    std::mutex mMutexLoopQueue;

    // Loop detector parameters
    float mnCovisibilityConsistencyTh;

    // Loop detector variables
    KeyFrame* mpCurrentKF;
    KeyFrame* mpLastCurrentKF;
    KeyFrame* mpMatchedKF;
    std::vector<ConsistentGroup> mvConsistentGroups;
    std::vector<KeyFrame*> mvpEnoughConsistentCandidates;
    std::vector<KeyFrame*> mvpCurrentConnectedKFs;
    std::vector<MapPoint*> mvpCurrentMatchedPoints;
    std::vector<MapPoint*> mvpLoopMapPoints;
    cv::Mat mScw;
    g2o::Sim3 mg2oScw;

    //-------
    Map* mpLastMap;

    bool mbLoopDetected;
    int mnLoopNumCoincidences;
    int mnLoopNumNotFound;
    KeyFrame* mpLoopLastCurrentKF;
    g2o::Sim3 mg2oLoopSlw;
    g2o::Sim3 mg2oLoopScw;
    KeyFrame* mpLoopMatchedKF;
    std::vector<MapPoint*> mvpLoopMPs;
    std::vector<MapPoint*> mvpLoopMatchedMPs;
    bool mbMergeDetected;
    int mnMergeNumCoincidences;
    int mnMergeNumNotFound;
    KeyFrame* mpMergeLastCurrentKF;
    g2o::Sim3 mg2oMergeSlw;
    g2o::Sim3 mg2oMergeSmw;
    g2o::Sim3 mg2oMergeScw;
    KeyFrame* mpMergeMatchedKF;
    std::vector<MapPoint*> mvpMergeMPs;
    std::vector<MapPoint*> mvpMergeMatchedMPs;
    std::vector<KeyFrame*> mvpMergeConnectedKFs;

    g2o::Sim3 mSold_new;
    //-------

    long unsigned int mLastLoopKFid;

    // Variables related to Global Bundle Adjustment
    bool mbRunningGBA;
    bool mbFinishedGBA;
    bool mbStopGBA;
    std::mutex mMutexGBA;
    std::thread* mpThreadGBA;

    // Fix scale in the stereo/RGB-D case
    bool mbFixScale;

<<<<<<< HEAD
    int mnFullBAIdx;
=======

    std::size_t mnFullBAIdx;


>>>>>>> 18034bf7

    vector<double> vdPR_CurrentTime;
    vector<double> vdPR_MatchedTime;
    vector<int> vnPR_TypeRecogn;
};

} //namespace ORB_SLAM

#endif // LOOPCLOSING_H<|MERGE_RESOLUTION|>--- conflicted
+++ resolved
@@ -53,14 +53,9 @@
 {
 public:
 
-<<<<<<< HEAD
-    typedef std::pair<set<KeyFrame*>,int> ConsistentGroup;
-    typedef std::map<KeyFrame*, g2o::Sim3, std::less<KeyFrame*>, Eigen::aligned_allocator<std::pair<KeyFrame* const, g2o::Sim3> > > KeyFrameAndPose;
-=======
     typedef pair<set<KeyFrame*>,int> ConsistentGroup;
     typedef map<KeyFrame*,g2o::Sim3,std::less<KeyFrame*>,
         Eigen::aligned_allocator<std::pair<KeyFrame* const, g2o::Sim3> > > KeyFrameAndPose;
->>>>>>> 18034bf7
 
 public:
 
@@ -98,9 +93,6 @@
 
     EIGEN_MAKE_ALIGNED_OPERATOR_NEW
 
-<<<<<<< HEAD
-    protected:
-=======
 #ifdef REGISTER_TIMES
     double timeDetectBoW;
 
@@ -122,7 +114,6 @@
 #endif
 
 protected:
->>>>>>> 18034bf7
 
         bool CheckNewKeyFrames();
 
@@ -226,14 +217,10 @@
     // Fix scale in the stereo/RGB-D case
     bool mbFixScale;
 
-<<<<<<< HEAD
-    int mnFullBAIdx;
-=======
 
     std::size_t mnFullBAIdx;
 
 
->>>>>>> 18034bf7
 
     vector<double> vdPR_CurrentTime;
     vector<double> vdPR_MatchedTime;
