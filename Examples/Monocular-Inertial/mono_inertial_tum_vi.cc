/**
* This file is part of ORB-SLAM3
*
* Copyright (C) 2017-2020 Carlos Campos, Richard Elvira, Juan J. Gómez Rodríguez, José M.M. Montiel and Juan D. Tardós, University of Zaragoza.
* Copyright (C) 2014-2016 Raúl Mur-Artal, José M.M. Montiel and Juan D. Tardós, University of Zaragoza.
*
* ORB-SLAM3 is free software: you can redistribute it and/or modify it under the terms of the GNU General Public
* License as published by the Free Software Foundation, either version 3 of the License, or
* (at your option) any later version.
*
* ORB-SLAM3 is distributed in the hope that it will be useful, but WITHOUT ANY WARRANTY; without even
* the implied warranty of MERCHANTABILITY or FITNESS FOR A PARTICULAR PURPOSE. See the
* GNU General Public License for more details.
*
* You should have received a copy of the GNU General Public License along with ORB-SLAM3.
* If not, see <http://www.gnu.org/licenses/>.
*/

#include <iostream>
#include <algorithm>
#include <fstream>
#include <chrono>
#include <ctime>
#include <sstream>

#include <opencv2/core/core.hpp>

#include <System.h>
#include "ImuTypes.h"

using namespace std;

void LoadImages(const string &strImagePath, const string &strPathTimes,
                vector<string> &vstrImages, vector<double> &vTimeStamps);

void LoadIMU(const string &strImuPath, vector<double> &vTimeStamps, vector<cv::Point3f> &vAcc, vector<cv::Point3f> &vGyro);

double ttrack_tot = 0;
int main(int argc, char **argv)
{
    const int num_seq = (argc-3)/3;
    cout << "num_seq = " << num_seq << endl;
    bool bFileName= ((argc % 3) == 1);

    string file_name;
    if (bFileName)
        file_name = string(argv[argc-1]);

    cout << "file name: " << file_name << endl;


    if(argc < 6)
    {
        cerr << endl << "Usage: ./mono_inertial_tum_vi path_to_vocabulary path_to_settings path_to_image_folder_1 path_to_times_file_1 path_to_imu_data_1 (path_to_image_folder_2 path_to_times_file_2 path_to_imu_data_2 ... path_to_image_folder_N path_to_times_file_N path_to_imu_data_N) (trajectory_file_name)" << endl;
        return 1;
    }


    // Load all sequences:
    int seq;
    vector< vector<string> > vstrImageFilenames;
    vector< vector<double> > vTimestampsCam;
    vector< vector<cv::Point3f> > vAcc, vGyro;
    vector< vector<double> > vTimestampsImu;
    vector<int> nImages;
    vector<int> nImu;
    vector<int> first_imu(num_seq,0);

    vstrImageFilenames.resize(num_seq);
    vTimestampsCam.resize(num_seq);
    vAcc.resize(num_seq);
    vGyro.resize(num_seq);
    vTimestampsImu.resize(num_seq);
    nImages.resize(num_seq);
    nImu.resize(num_seq);

    int tot_images = 0;
    for (seq = 0; seq<num_seq; seq++)
    {
        cout << "Loading images for sequence " << seq << "...";
        LoadImages(string(argv[3*(seq+1)]), string(argv[3*(seq+1)+1]), vstrImageFilenames[seq], vTimestampsCam[seq]);
        cout << "LOADED!" << endl;

        cout << "Loading IMU for sequence " << seq << "...";
        LoadIMU(string(argv[3*(seq+1)+2]), vTimestampsImu[seq], vAcc[seq], vGyro[seq]);
        cout << "LOADED!" << endl;

        nImages[seq] = vstrImageFilenames[seq].size();
        tot_images += nImages[seq];
        nImu[seq] = vTimestampsImu[seq].size();

        if((nImages[seq]<=0)||(nImu[seq]<=0))
        {
            cerr << "ERROR: Failed to load images or IMU for sequence" << seq << endl;
            return 1;
        }

        // Find first imu to be considered, supposing imu measurements start first

        while(vTimestampsImu[seq][first_imu[seq]]<=vTimestampsCam[seq][0])
            first_imu[seq]++;
        first_imu[seq]--; // first imu measurement to be considered

    }

    // Vector for tracking time statistics
    vector<float> vTimesTrack;
    vTimesTrack.resize(tot_images);

    cout << endl << "-------" << endl;
    cout.precision(17);

    // Create SLAM system. It initializes all system threads and gets ready to process frames.
    ORB_SLAM3::System SLAM(argv[1],argv[2],ORB_SLAM3::System::IMU_MONOCULAR, true, 0, file_name);

    int proccIm = 0;
    for (seq = 0; seq<num_seq; seq++)
    {

        // Main loop
        cv::Mat im;
        vector<ORB_SLAM3::IMU::Point> vImuMeas;
        proccIm = 0;
        cv::Ptr<cv::CLAHE> clahe = cv::createCLAHE(3.0, cv::Size(8, 8));
        for(int ni=0; ni<nImages[seq]; ni++, proccIm++)
        {

            // Read image from file
            im = cv::imread(vstrImageFilenames[seq][ni],cv::IMREAD_GRAYSCALE);

            // clahe
            clahe->apply(im,im);

            double tframe = vTimestampsCam[seq][ni];

            if(im.empty())
            {
                cerr << endl << "Failed to load image at: "
                     <<  vstrImageFilenames[seq][ni] << endl;
                return 1;
            }


            // Load imu measurements from previous frame
            vImuMeas.clear();

            if(ni>0)
            {

                while(vTimestampsImu[seq][first_imu[seq]]<=vTimestampsCam[seq][ni])
                {
                    vImuMeas.push_back(ORB_SLAM3::IMU::Point(vAcc[seq][first_imu[seq]].x,vAcc[seq][first_imu[seq]].y,vAcc[seq][first_imu[seq]].z,
                                                             vGyro[seq][first_imu[seq]].x,vGyro[seq][first_imu[seq]].y,vGyro[seq][first_imu[seq]].z,
                                                             vTimestampsImu[seq][first_imu[seq]]));
                    first_imu[seq]++;
                }
            }

    #ifdef COMPILEDWITHC11
            std::chrono::steady_clock::time_point t1 = std::chrono::steady_clock::now();
    #else
            std::chrono::monotonic_clock::time_point t1 = std::chrono::monotonic_clock::now();
    #endif

            // Pass the image to the SLAM system
            SLAM.TrackMonocular(im,tframe,vImuMeas);

    #ifdef COMPILEDWITHC11
            std::chrono::steady_clock::time_point t2 = std::chrono::steady_clock::now();
    #else
            std::chrono::monotonic_clock::time_point t2 = std::chrono::monotonic_clock::now();
    #endif

            double ttrack= std::chrono::duration_cast<std::chrono::duration<double> >(t2 - t1).count();
            ttrack_tot += ttrack;

            vTimesTrack[ni]=ttrack;

            // Wait to load the next frame
            double T=0;
            if(ni<nImages[seq]-1)
                T = vTimestampsCam[seq][ni+1]-tframe;
            else if(ni>0)
                T = tframe-vTimestampsCam[seq][ni-1];

<<<<<<< HEAD
            if (ttrack < T) {
                long usec = static_cast<long>((T - ttrack) * 1e6);
                std::this_thread::sleep_for(std::chrono::microseconds(usec));
            }
=======
            if(ttrack<T)
                usleep((T-ttrack)*1e6);

>>>>>>> 093173ba
        }
        if(seq < num_seq - 1)
        {
            cout << "Changing the dataset" << endl;

            SLAM.ChangeDataset();
        }

    }

    // Stop all threads
    SLAM.Shutdown();

    // Save camera trajectory

    if (bFileName)
    {
        const string kf_file =  "kf_" + string(argv[argc-1]) + ".txt";
        const string f_file =  "f_" + string(argv[argc-1]) + ".txt";
        SLAM.SaveTrajectoryEuRoC(f_file);
        SLAM.SaveKeyFrameTrajectoryEuRoC(kf_file);
    }
    else
    {
        SLAM.SaveTrajectoryEuRoC("CameraTrajectory.txt");
        SLAM.SaveKeyFrameTrajectoryEuRoC("KeyFrameTrajectory.txt");
    }

    sort(vTimesTrack.begin(),vTimesTrack.end());
    float totaltime = 0;
    for(int ni=0; ni<nImages[0]; ni++)
    {
        totaltime+=vTimesTrack[ni];
    }
    cout << "-------" << endl << endl;
    cout << "median tracking time: " << vTimesTrack[nImages[0]/2] << endl;
    cout << "mean tracking time: " << totaltime/proccIm << endl;

    return 0;
}

void LoadImages(const string &strImagePath, const string &strPathTimes,
                vector<string> &vstrImages, vector<double> &vTimeStamps)
{
    ifstream fTimes;
    cout << strImagePath << endl;
    cout << strPathTimes << endl;
    fTimes.open(strPathTimes.c_str());
    vTimeStamps.reserve(5000);
    vstrImages.reserve(5000);
    while(!fTimes.eof())
    {
        string s;
        getline(fTimes,s);
        if(!s.empty())
        {
            stringstream ss;
            ss << s;
            vstrImages.push_back(strImagePath + "/" + ss.str() + ".png");
            double t;
            ss >> t;
            vTimeStamps.push_back(t/1e9);

        }
    }
}

void LoadIMU(const string &strImuPath, vector<double> &vTimeStamps, vector<cv::Point3f> &vAcc, vector<cv::Point3f> &vGyro)
{
    ifstream fImu;
    fImu.open(strImuPath.c_str());
    vTimeStamps.reserve(5000);
    vAcc.reserve(5000);
    vGyro.reserve(5000);

    while(!fImu.eof())
    {
        string s;
        getline(fImu,s);
        if (s[0] == '#')
            continue;

        if(!s.empty())
        {
            string item;
            size_t pos = 0;
            double data[7];
            int count = 0;
            while ((pos = s.find(',')) != string::npos) {
                item = s.substr(0, pos);
                data[count++] = stod(item);
                s.erase(0, pos + 1);
            }
            item = s.substr(0, pos);
            data[6] = stod(item);

            vTimeStamps.push_back(data[0]/1e9);
            vAcc.push_back(cv::Point3f(data[4],data[5],data[6]));
            vGyro.push_back(cv::Point3f(data[1],data[2],data[3]));
        }
    }
}<|MERGE_RESOLUTION|>--- conflicted
+++ resolved
@@ -183,16 +183,10 @@
             else if(ni>0)
                 T = tframe-vTimestampsCam[seq][ni-1];
 
-<<<<<<< HEAD
             if (ttrack < T) {
                 long usec = static_cast<long>((T - ttrack) * 1e6);
                 std::this_thread::sleep_for(std::chrono::microseconds(usec));
             }
-=======
-            if(ttrack<T)
-                usleep((T-ttrack)*1e6);
-
->>>>>>> 093173ba
         }
         if(seq < num_seq - 1)
         {
