/**
* This file is part of ORB-SLAM3
*
* Copyright (C) 2017-2021 Carlos Campos, Richard Elvira, Juan J. Gómez Rodríguez, José M.M. Montiel and Juan D. Tardós, University of Zaragoza.
* Copyright (C) 2014-2016 Raúl Mur-Artal, José M.M. Montiel and Juan D. Tardós, University of Zaragoza.
*
* ORB-SLAM3 is free software: you can redistribute it and/or modify it under the terms of the GNU General Public
* License as published by the Free Software Foundation, either version 3 of the License, or
* (at your option) any later version.
*
* ORB-SLAM3 is distributed in the hope that it will be useful, but WITHOUT ANY WARRANTY; without even
* the implied warranty of MERCHANTABILITY or FITNESS FOR A PARTICULAR PURPOSE. See the
* GNU General Public License for more details.
*
* You should have received a copy of the GNU General Public License along with ORB-SLAM3.
* If not, see <http://www.gnu.org/licenses/>.
*/

<<<<<<< HEAD

#include <iostream>
#include <algorithm>
#include <fstream>
#include <iomanip>
#include <chrono>
=======
#include<iostream>
#include<algorithm>
#include<fstream>
#include<iomanip>
#include<chrono>
#include <unistd.h>
>>>>>>> 851db083

#include <opencv2/core/core.hpp>

#include <System.h>

using namespace std;

void LoadImages(const string &strPathLeft, const string &strPathRight, const string &strPathTimes,
                vector<string> &vstrImageLeft, vector<string> &vstrImageRight, vector<double> &vTimeStamps);

double ttrack_tot = 0;
int main(int argc, char **argv)
{
    const int num_seq = (argc-3)/3;
    cout << "num_seq = " << num_seq << endl;
    bool bFileName= (((argc-3) % 3) == 1);
    string file_name;
    if (bFileName)
        file_name = string(argv[argc-1]);

    if(argc < 6)
    {
        cerr << endl << "Usage: ./stereo_tum_vi path_to_vocabulary path_to_settings path_to_image_folder1_1 path_to_image_folder2_1 path_to_times_file_1 (path_to_image_folder1_2 path_to_image_folder2_2 path_to_times_file_2 ... path_to_image_folder1_N path_to_image_folder2_N path_to_times_file_N) (trajectory_file_name)" << endl;
        return 1;
    }

    // Load all sequences:
    int seq;
    vector< vector<string> > vstrImageLeftFilenames;
    vector< vector<string> > vstrImageRightFilenames;
    vector< vector<double> > vTimestampsCam;
    vector<int> nImages;

    vstrImageLeftFilenames.resize(num_seq);
    vstrImageRightFilenames.resize(num_seq);
    vTimestampsCam.resize(num_seq);
    nImages.resize(num_seq);

    int tot_images = 0;
    for (seq = 0; seq<num_seq; seq++)
    {
        cout << "Loading images for sequence " << seq << "...";
        LoadImages(string(argv[(3*seq)+3]), string(argv[(2*seq)+4]), string(argv[(2*seq)+5]), vstrImageLeftFilenames[seq], vstrImageRightFilenames[seq], vTimestampsCam[seq]);
        cout << "Total images: " << vstrImageLeftFilenames[seq].size() << endl;
        cout << "Total cam ts: " << vTimestampsCam[seq].size() << endl;
        cout << "first cam ts: " << vTimestampsCam[seq][0] << endl;

        cout << "LOADED!" << endl;

        nImages[seq] = vstrImageLeftFilenames[seq].size();
        tot_images += nImages[seq];

        if((nImages[seq]<=0))
        {
            cerr << "ERROR: Failed to load images for sequence" << seq << endl;
            return 1;
        }

    }

    // Vector for tracking time statistics
    vector<float> vTimesTrack;
    vTimesTrack.resize(tot_images);

    cout << endl << "-------" << endl;
    cout.precision(17);

    // Create SLAM system. It initializes all system threads and gets ready to process frames.
    ORB_SLAM3::System SLAM(argv[1],argv[2],ORB_SLAM3::System::STEREO,true);
    float imageScale = SLAM.GetImageScale();

    cout << endl << "-------" << endl;
    cout.precision(17);

    cv::Mat imLeft, imRight;
    cv::Ptr<cv::CLAHE> clahe = cv::createCLAHE(3.0, cv::Size(8, 8));

    double t_resize = 0.f;
    double t_track = 0.f;

    int proccIm = 0;
    for (seq = 0; seq<num_seq; seq++)
    {
        // Main loop
        proccIm = 0;
        for(int ni=0; ni<nImages[seq]; ni++, proccIm++)
        {

            // Read image from file
            imLeft = cv::imread(vstrImageLeftFilenames[seq][ni],cv::IMREAD_GRAYSCALE);
            imRight = cv::imread(vstrImageRightFilenames[seq][ni],cv::IMREAD_GRAYSCALE);

            if(imageScale != 1.f)
            {
#ifdef REGISTER_TIMES
    #ifdef COMPILEDWITHC11
                std::chrono::steady_clock::time_point t_Start_Resize = std::chrono::steady_clock::now();
    #else
                std::chrono::monotonic_clock::time_point t_Start_Resize = std::chrono::monotonic_clock::now();
    #endif
#endif
                int width = imLeft.cols * imageScale;
                int height = imLeft.rows * imageScale;
                cv::resize(imLeft, imLeft, cv::Size(width, height));
                cv::resize(imRight, imRight, cv::Size(width, height));
#ifdef REGISTER_TIMES
    #ifdef COMPILEDWITHC11
                std::chrono::steady_clock::time_point t_End_Resize = std::chrono::steady_clock::now();
    #else
                std::chrono::monotonic_clock::time_point t_End_Resize = std::chrono::monotonic_clock::now();
    #endif
                t_resize = std::chrono::duration_cast<std::chrono::duration<double,std::milli> >(t_End_Resize - t_Start_Resize).count();
                SLAM.InsertResizeTime(t_resize);
#endif
            }

            // clahe
            clahe->apply(imLeft,imLeft);
            clahe->apply(imRight,imRight);

            double tframe = vTimestampsCam[seq][ni];

            if(imLeft.empty() || imRight.empty())
            {
                cerr << endl << "Failed to load image at: "
                     <<  vstrImageLeftFilenames[seq][ni] << endl;
                return 1;
            }

    #ifdef COMPILEDWITHC11
            std::chrono::steady_clock::time_point t1 = std::chrono::steady_clock::now();
    #else
            std::chrono::monotonic_clock::time_point t1 = std::chrono::monotonic_clock::now();
    #endif

            // Pass the image to the SLAM system
            SLAM.TrackStereo(imLeft,imRight,tframe);

    #ifdef COMPILEDWITHC11
            std::chrono::steady_clock::time_point t2 = std::chrono::steady_clock::now();
    #else
            std::chrono::monotonic_clock::time_point t2 = std::chrono::monotonic_clock::now();
    #endif

#ifdef REGISTER_TIMES
            t_track = t_resize + std::chrono::duration_cast<std::chrono::duration<double,std::milli> >(t2 - t1).count();
            SLAM.InsertTrackTime(t_track);
#endif

            double ttrack= std::chrono::duration_cast<std::chrono::duration<double> >(t2 - t1).count();
            ttrack_tot += ttrack;
            // std::cout << "ttrack: " << ttrack << std::endl;

            vTimesTrack[ni]=ttrack;

            // Wait to load the next frame
            double T=0;
            if(ni<nImages[seq]-1)
                T = vTimestampsCam[seq][ni+1]-tframe;
            else if(ni>0)
                T = tframe-vTimestampsCam[seq][ni-1];

<<<<<<< HEAD
            if (ttrack < T) {
                long usec = static_cast<long>((T - ttrack) * 1e6);
                std::this_thread::sleep_for(std::chrono::microseconds(usec));
            }
=======
            if(ttrack<T)
                usleep((T-ttrack)*1e6); // 1e6
>>>>>>> 851db083
        }
        if(seq < num_seq - 1)
        {
            cout << "Changing the dataset" << endl;

            SLAM.ChangeDataset();
        }
    }


    // Stop all threads
    SLAM.Shutdown();

    // Tracking time statistics

    // Save camera trajectory
    std::chrono::system_clock::time_point scNow = std::chrono::system_clock::now();
    std::time_t now = std::chrono::system_clock::to_time_t(scNow);
    std::stringstream ss;
    ss << now;

    if (bFileName)
    {
        const string kf_file =  "kf_" + string(argv[argc-1]) + ".txt";
        const string f_file =  "f_" + string(argv[argc-1]) + ".txt";
        SLAM.SaveTrajectoryEuRoC(f_file);
        SLAM.SaveKeyFrameTrajectoryEuRoC(kf_file);
    }
    else
    {
        SLAM.SaveTrajectoryEuRoC("CameraTrajectory.txt");
        SLAM.SaveKeyFrameTrajectoryEuRoC("KeyFrameTrajectory.txt");
    }

    sort(vTimesTrack.begin(),vTimesTrack.end());
    float totaltime = 0;
    for(int ni=0; ni<nImages[0]; ni++)
    {
        totaltime+=vTimesTrack[ni];
    }
    cout << "-------" << endl << endl;
    cout << "median tracking time: " << vTimesTrack[nImages[0]/2] << endl;
    cout << "mean tracking time: " << totaltime/proccIm << endl;

    return 0;
}

/*void LoadImages(const string &strPathLeft, const string &strPathRight, const string &strPathTimes,
                vector<string> &vstrImageLeft, vector<string> &vstrImageRight, vector<double> &vTimeStamps)
{
    ifstream fTimes;
    cout << strPathLeft << endl;
    cout << strPathRight << endl;
    cout << strPathTimes << endl;
    fTimes.open(strPathTimes.c_str());
    vTimeStamps.reserve(5000);
    vstrImageLeft.reserve(5000);
    vstrImageRight.reserve(5000);
    while(!fTimes.eof())
    {
        string s;
        getline(fTimes,s);
        if(!s.empty())
        {
            stringstream ss;
            ss << s;
            vstrImageLeft.push_back(strPathLeft + "/" + ss.str() + ".png");
            vstrImageRight.push_back(strPathRight + "/" + ss.str() + ".png");
            double t;
            ss >> t;
            vTimeStamps.push_back(t/1e9);
        }
    }
}*/

void LoadImages(const string &strPathLeft, const string &strPathRight, const string &strPathTimes,
                vector<string> &vstrImageLeft, vector<string> &vstrImageRight, vector<double> &vTimeStamps)
{
    ifstream fTimes;
    cout << strPathLeft << endl;
    cout << strPathRight << endl;
    cout << strPathTimes << endl;
    fTimes.open(strPathTimes.c_str());
    vTimeStamps.reserve(5000);
    vstrImageLeft.reserve(5000);
    vstrImageRight.reserve(5000);
    while(!fTimes.eof())
    {
        string s;
        getline(fTimes,s);

        if(!s.empty())
        {
            if (s[0] == '#')
                continue;

            int pos = s.find(' ');
            string item = s.substr(0, pos);

            vstrImageLeft.push_back(strPathLeft + "/" + item + ".png");
            vstrImageRight.push_back(strPathRight + "/" + item + ".png");

            double t = stod(item);
            vTimeStamps.push_back(t/1e9);
        }
    }
}<|MERGE_RESOLUTION|>--- conflicted
+++ resolved
@@ -15,22 +15,12 @@
 * You should have received a copy of the GNU General Public License along with ORB-SLAM3.
 * If not, see <http://www.gnu.org/licenses/>.
 */
-
-<<<<<<< HEAD
 
 #include <iostream>
 #include <algorithm>
 #include <fstream>
 #include <iomanip>
 #include <chrono>
-=======
-#include<iostream>
-#include<algorithm>
-#include<fstream>
-#include<iomanip>
-#include<chrono>
-#include <unistd.h>
->>>>>>> 851db083
 
 #include <opencv2/core/core.hpp>
 
@@ -193,16 +183,12 @@
             else if(ni>0)
                 T = tframe-vTimestampsCam[seq][ni-1];
 
-<<<<<<< HEAD
             if (ttrack < T) {
                 long usec = static_cast<long>((T - ttrack) * 1e6);
                 std::this_thread::sleep_for(std::chrono::microseconds(usec));
             }
-=======
-            if(ttrack<T)
-                usleep((T-ttrack)*1e6); // 1e6
->>>>>>> 851db083
-        }
+        }
+
         if(seq < num_seq - 1)
         {
             cout << "Changing the dataset" << endl;
