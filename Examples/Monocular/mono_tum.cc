/**
* This file is part of ORB-SLAM3
*
* Copyright (C) 2017-2021 Carlos Campos, Richard Elvira, Juan J. Gómez Rodríguez, José M.M. Montiel and Juan D. Tardós, University of Zaragoza.
* Copyright (C) 2014-2016 Raúl Mur-Artal, José M.M. Montiel and Juan D. Tardós, University of Zaragoza.
*
* ORB-SLAM3 is free software: you can redistribute it and/or modify it under the terms of the GNU General Public
* License as published by the Free Software Foundation, either version 3 of the License, or
* (at your option) any later version.
*
* ORB-SLAM3 is distributed in the hope that it will be useful, but WITHOUT ANY WARRANTY; without even
* the implied warranty of MERCHANTABILITY or FITNESS FOR A PARTICULAR PURPOSE. See the
* GNU General Public License for more details.
*
* You should have received a copy of the GNU General Public License along with ORB-SLAM3.
* If not, see <http://www.gnu.org/licenses/>.
*/

<<<<<<< HEAD


#include <iostream>
#include <algorithm>
#include <fstream>
#include <chrono>
=======
#include<iostream>
#include<algorithm>
#include<fstream>
#include<chrono>
>>>>>>> 851db083

#include <opencv2/core/core.hpp>

#include <System.h>

using namespace std;

void LoadImages(const string &strFile, vector<string> &vstrImageFilenames,
                vector<double> &vTimestamps);

int main(int argc, char **argv)
{
    if(argc != 4)
    {
        cerr << endl << "Usage: ./mono_tum path_to_vocabulary path_to_settings path_to_sequence" << endl;
        return 1;
    }

    // Retrieve paths to images
    vector<string> vstrImageFilenames;
    vector<double> vTimestamps;
    string strFile = string(argv[3])+"/rgb.txt";
    LoadImages(strFile, vstrImageFilenames, vTimestamps);

    int nImages = vstrImageFilenames.size();

    // Create SLAM system. It initializes all system threads and gets ready to process frames.
    ORB_SLAM3::System SLAM(argv[1],argv[2],ORB_SLAM3::System::MONOCULAR,true);
    float imageScale = SLAM.GetImageScale();

    // Vector for tracking time statistics
    vector<float> vTimesTrack;
    vTimesTrack.resize(nImages);

    cout << endl << "-------" << endl;
    cout << "Start processing sequence ..." << endl;
    cout << "Images in the sequence: " << nImages << endl << endl;

    double t_resize = 0.f;
    double t_track = 0.f;

    // Main loop
    cv::Mat im;
    for(int ni=0; ni<nImages; ni++)
    {
        // Read image from file
        im = cv::imread(string(argv[3])+"/"+vstrImageFilenames[ni],cv::IMREAD_UNCHANGED); //,cv::IMREAD_UNCHANGED);
        double tframe = vTimestamps[ni];

        if(im.empty())
        {
            cerr << endl << "Failed to load image at: "
                 << string(argv[3]) << "/" << vstrImageFilenames[ni] << endl;
            return 1;
        }

        if(imageScale != 1.f)
        {
#ifdef REGISTER_TIMES
    #ifdef COMPILEDWITHC11
            std::chrono::steady_clock::time_point t_Start_Resize = std::chrono::steady_clock::now();
    #else
            std::chrono::monotonic_clock::time_point t_Start_Resize = std::chrono::monotonic_clock::now();
    #endif
#endif
            int width = im.cols * imageScale;
            int height = im.rows * imageScale;
            cv::resize(im, im, cv::Size(width, height));
#ifdef REGISTER_TIMES
    #ifdef COMPILEDWITHC11
            std::chrono::steady_clock::time_point t_End_Resize = std::chrono::steady_clock::now();
    #else
            std::chrono::monotonic_clock::time_point t_End_Resize = std::chrono::monotonic_clock::now();
    #endif
            t_resize = std::chrono::duration_cast<std::chrono::duration<double,std::milli> >(t_End_Resize - t_Start_Resize).count();
            SLAM.InsertResizeTime(t_resize);
#endif
        }

#ifdef COMPILEDWITHC11
        std::chrono::steady_clock::time_point t1 = std::chrono::steady_clock::now();
#else
        std::chrono::monotonic_clock::time_point t1 = std::chrono::monotonic_clock::now();
#endif

        // Pass the image to the SLAM system
        SLAM.TrackMonocular(im,tframe);

#ifdef COMPILEDWITHC11
        std::chrono::steady_clock::time_point t2 = std::chrono::steady_clock::now();
#else
        std::chrono::monotonic_clock::time_point t2 = std::chrono::monotonic_clock::now();
#endif

#ifdef REGISTER_TIMES
            t_track = t_resize + std::chrono::duration_cast<std::chrono::duration<double,std::milli> >(t2 - t1).count();
            SLAM.InsertTrackTime(t_track);
#endif

        double ttrack= std::chrono::duration_cast<std::chrono::duration<double> >(t2 - t1).count();

        vTimesTrack[ni]=ttrack;

        // Wait to load the next frame
        double T=0;
        if(ni<nImages-1)
            T = vTimestamps[ni+1]-tframe;
        else if(ni>0)
            T = tframe-vTimestamps[ni-1];

        if (ttrack < T) {
            long usec = static_cast<long>((T - ttrack) * 1e6);
            std::this_thread::sleep_for(std::chrono::microseconds(usec));
        }
    }

    // Stop all threads
    SLAM.Shutdown();

    // Tracking time statistics
    sort(vTimesTrack.begin(),vTimesTrack.end());
    float totaltime = 0;
    for(int ni=0; ni<nImages; ni++)
    {
        totaltime+=vTimesTrack[ni];
    }
    cout << "-------" << endl << endl;
    cout << "median tracking time: " << vTimesTrack[nImages/2] << endl;
    cout << "mean tracking time: " << totaltime/nImages << endl;

    // Save camera trajectory
    SLAM.SaveKeyFrameTrajectoryTUM("KeyFrameTrajectory.txt");

    return 0;
}

void LoadImages(const string &strFile, vector<string> &vstrImageFilenames, vector<double> &vTimestamps)
{
    ifstream f;
    f.open(strFile.c_str());

    // skip first three lines
    string s0;
    getline(f,s0);
    getline(f,s0);
    getline(f,s0);

    while(!f.eof())
    {
        string s;
        getline(f,s);
        if(!s.empty())
        {
            stringstream ss;
            ss << s;
            double t;
            string sRGB;
            ss >> t;
            vTimestamps.push_back(t);
            ss >> sRGB;
            vstrImageFilenames.push_back(sRGB);
        }
    }
}<|MERGE_RESOLUTION|>--- conflicted
+++ resolved
@@ -16,19 +16,11 @@
 * If not, see <http://www.gnu.org/licenses/>.
 */
 
-<<<<<<< HEAD
-
 
 #include <iostream>
 #include <algorithm>
 #include <fstream>
 #include <chrono>
-=======
-#include<iostream>
-#include<algorithm>
-#include<fstream>
-#include<chrono>
->>>>>>> 851db083
 
 #include <opencv2/core/core.hpp>
 
