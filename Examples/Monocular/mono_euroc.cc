--- conflicted
+++ resolved
@@ -91,11 +91,7 @@
         {
 
             // Read image from file
-<<<<<<< HEAD
-            im = cv::imread(vstrImageFilenames[seq][ni], cv::IMREAD_UNCHANGED);
-=======
             im = cv::imread(vstrImageFilenames[seq][ni],cv::IMREAD_UNCHANGED);
->>>>>>> 093173ba
             double tframe = vTimestampsCam[seq][ni];
 
             if(im.empty())
@@ -136,15 +132,10 @@
             else if(ni>0)
                 T = tframe-vTimestampsCam[seq][ni-1];
 
-<<<<<<< HEAD
             if (ttrack < T) {
                 long usec = static_cast<long>((T - ttrack) * 1e6);
                 std::this_thread::sleep_for(std::chrono::microseconds(usec));
             }
-=======
-            if(ttrack<T)
-                usleep((T-ttrack)*1e6);
->>>>>>> 093173ba
         }
 
         if(seq < num_seq - 1)
