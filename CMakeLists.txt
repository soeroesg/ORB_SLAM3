cmake_minimum_required(VERSION 3.10)
project(ORB_SLAM3)

# Build type (default to Release)
if(NOT CMAKE_BUILD_TYPE)
  set(CMAKE_BUILD_TYPE Release)
endif()
message(STATUS "Build type: " ${CMAKE_BUILD_TYPE})

# Debug postfix
set(CMAKE_DEBUG_POSTFIX "_d")
set(CMAKE_RELWITHDEBINFO_POSTFIX "_rd")

# Check C++11 support
set(CMAKE_CXX_STANDARD 11)
set(CMAKE_CXX_STANDARD_REQUIRED TRUE)
set(CMAKE_CXX_EXTENSIONS OFF)
cmake_policy(SET CMP0057 NEW) # enable IN_LIST operator
if(cxx_std_11 IN_LIST CMAKE_CXX_COMPILE_FEATURES)
  add_definitions(-DCOMPILEDWITHC11)
else()
   message(FATAL_ERROR "The compiler ${CMAKE_CXX_COMPILER} has no C++11 support. Please use a different C++ compiler.")
endif()

# Compiler specific options for gcc
if (CMAKE_CXX_COMPILER_ID MATCHES "Clang" OR CMAKE_CXX_COMPILER_ID MATCHES "GNU")
<<<<<<< HEAD
  set(CMAKE_C_FLAGS "${CMAKE_C_FLAGS} -Wall -Wno-deprecated -O3")
  set(CMAKE_CXX_FLAGS "${CMAKE_CXX_FLAGS} -Wall -Wno-deprecated -O3")
  # @soeroesg: Disable this flag because it causes trouble with g2o
  #set(CMAKE_C_FLAGS_RELEASE "${CMAKE_C_FLAGS_RELEASE} -march=native")
  #set(CMAKE_CXX_FLAGS_RELEASE "${CMAKE_CXX_FLAGS_RELEASE} -march=native")
=======
  set(CMAKE_C_FLAGS "${CMAKE_C_FLAGS} -Wall -O3")
  set(CMAKE_CXX_FLAGS "${CMAKE_CXX_FLAGS} -Wall -O3")

  # suppress warnings about deprecations (many in Eigen)
  add_compile_options("-Wno-deprecated-declarations")

  message(STATUS "ORB_SLAM3 is using compiler flag -march=native. Make sure all relevant libraries are consistent with this.")
  set(CMAKE_C_FLAGS "${CMAKE_C_FLAGS_RELEASE} -march=native")
  set(CMAKE_CXX_FLAGS "${CMAKE_CXX_FLAGS_RELEASE} -march=native")
>>>>>>> 25b20cc8
endif()
# Compiler specific options for MSVC
if (CMAKE_CXX_COMPILER_ID MATCHES "MSVC")
  set(CMAKE_CXX_FLAGS "${CMAKE_CXX_FLAGS} /W3 /bigobj")
  # use the static CRT if other libraries are compiled with /MT
  # (CMake sets /MD by default, but for example Pangolin uses /MT by default)
  #set(CMAKE_CXX_FLAGS_RELEASE "${CMAKE_CXX_FLAGS_RELEASE} /MT")
  #set(CMAKE_CXX_FLAGS_DEBUG "${CMAKE_CXX_FLAGS_DEBUG} /MTd")
endif()

# Output directories
set(CMAKE_ARCHIVE_OUTPUT_DIRECTORY ${PROJECT_SOURCE_DIR}/lib)
set(CMAKE_LIBRARY_OUTPUT_DIRECTORY ${PROJECT_SOURCE_DIR}/lib)
set(CMAKE_RUNTIME_OUTPUT_DIRECTORY ${PROJECT_SOURCE_DIR}/bin)
if ("${CMAKE_GENERATOR}" MATCHES "Visual Studio")
  # we don't support the Debug and Release subdirs
  foreach (config ${CMAKE_CONFIGURATION_TYPES})
    string(TOUPPER "${config}" config_upper)
    set(CMAKE_RUNTIME_OUTPUT_DIRECTORY_${config_upper} "${CMAKE_RUNTIME_OUTPUT_DIRECTORY}")
    set(CMAKE_ARCHIVE_OUTPUT_DIRECTORY_${config_upper} "${CMAKE_ARCHIVE_OUTPUT_DIRECTORY}")
    set(CMAKE_LIBRARY_OUTPUT_DIRECTORY_${config_upper} "${CMAKE_LIBRARY_OUTPUT_DIRECTORY}")
  endforeach ()
endif ()



# Target definition
set(TARGET_ORB_SLAM3 ORB_SLAM3)
set(ORB_SLAM3_LIB_TYPE SHARED)
IF(WIN32)
  # uncomment only one of the lines below:
  # because there is no DLL API in the code,
  # we either have to build STATIC libraries,
  set(ORB_SLAM3_LIB_TYPE STATIC)
  # or we have to export all symbols from all SHARED libraries
  #set(CMAKE_WINDOWS_EXPORT_ALL_SYMBOLS ON)
  # Note that the ideal solution would be to add an export API to the relevant classes.
ENDIF(WIN32)


set(ORB_SLAM3_SOURCES
  src/System.cc
  src/Tracking.cc
  src/LocalMapping.cc
  src/LoopClosing.cc
  src/ORBextractor.cc
  src/ORBmatcher.cc
  src/FrameDrawer.cc
  src/Converter.cc
  src/MapPoint.cc
  src/KeyFrame.cc
  src/Atlas.cc
  src/Map.cc
  src/MapDrawer.cc
  src/Optimizer.cc
  src/Frame.cc
  src/KeyFrameDatabase.cc
  src/Sim3Solver.cc
  src/Viewer.cc
  src/ImuTypes.cc
  src/G2oTypes.cc
  src/OptimizableTypes.cpp
  src/MLPnPsolver.cpp
  src/GeometricTools.cc
  src/TwoViewReconstruction.cc
  src/Config.cc
  src/Settings.cc
  src/CameraModels/Pinhole.cpp
  src/CameraModels/KannalaBrandt8.cpp
)

set(ORB_SLAM3_HEADERS
  include/System.h
  include/Tracking.h
  include/LocalMapping.h
  include/LoopClosing.h
  include/ORBextractor.h
  include/ORBmatcher.h
  include/FrameDrawer.h
  include/Converter.h
  include/MapPoint.h
  include/KeyFrame.h
  include/Atlas.h
  include/Map.h
  include/MapDrawer.h
  include/Optimizer.h
  include/Frame.h
  include/KeyFrameDatabase.h
  include/Sim3Solver.h
  include/Viewer.h
  include/ImuTypes.h
  include/G2oTypes.h
  include/OptimizableTypes.h
  include/MLPnPsolver.h
  include/GeometricTools.h
  include/TwoViewReconstruction.h
  include/SerializationUtils.h
  include/Config.h
  include/Settings.h
  include/CameraModels/GeometricCamera.h
  include/CameraModels/Pinhole.h
  include/CameraModels/KannalaBrandt8.h
)

add_library(${TARGET_ORB_SLAM3} ${ORB_SLAM3_LIB_TYPE}
  ${ORB_SLAM3_HEADERS} ${ORB_SLAM3_SOURCES}
)

target_include_directories(${TARGET_ORB_SLAM3} PUBLIC
  $<BUILD_INTERFACE:${PROJECT_SOURCE_DIR}/include>
  $<BUILD_INTERFACE:${PROJECT_SOURCE_DIR}/include/CameraModels>
  $<INSTALL_INTERFACE:include/${TARGET_ORB_SLAM3}>
  $<INSTALL_INTERFACE:include/${TARGET_ORB_SLAM3}/CameraModels>
)

option(ORB_SLAM3_USE_OWN_DBoW2 "Use DBoW2 from Thirdparty folder" TRUE)
option(ORB_SLAM3_USE_OWN_g2o "Use g2o from Thirdparty folder" TRUE)
option(ORB_SLAM3_USE_OWN_hashlibpp "Use hashlibpp from Thirdparty folder" TRUE)
option(ORB_SLAM3_USE_OWN_Sophus "Use Sophus from Thirdparty folder" TRUE)
option(ORB_SLAM3_BUILD_EXAMPLES "Build examples" TRUE)
option(ORB_SLAM3_BUILD_EXAMPLES_OLD "Build old examples" TRUE)

# Dependencies

list(APPEND CMAKE_MODULE_PATH ${PROJECT_SOURCE_DIR}/cmake_modules)

# DBoW2
if(ORB_SLAM3_USE_OWN_DBoW2)
  add_subdirectory(Thirdparty/DBoW2)
  target_include_directories(${TARGET_ORB_SLAM3} PUBLIC
      $<BUILD_INTERFACE:${PROJECT_SOURCE_DIR}/Thirdparty/DBoW2>
      $<INSTALL_INTERFACE:include/DBoW2>
  )
else()
  find_package(DBoW2 REQUIRED)
endif()
target_link_libraries(${TARGET_ORB_SLAM3} PUBLIC DBoW2)

# G2O
if(ORB_SLAM3_USE_OWN_g2o)
  add_subdirectory(Thirdparty/g2o)
  target_include_directories(${TARGET_ORB_SLAM3} PUBLIC
      $<BUILD_INTERFACE:${PROJECT_SOURCE_DIR}/Thirdparty/g2o>
      $<INSTALL_INTERFACE:include/g2o>
  )
else()
  find_package(g2o REQUIRED)
endif()
target_link_libraries(${TARGET_ORB_SLAM3} PUBLIC g2o)

# Sophus
if(ORB_SLAM3_USE_OWN_Sophus)
  set(CMAKE_POLICY_DEFAULT_CMP0077 NEW)
  set(BUILD_TESTS OFF)
  set(BUILD_EXAMPLES OFF)
  add_subdirectory(Thirdparty/Sophus)
  # (include public because used in OS3 headers)
  target_include_directories(${TARGET_ORB_SLAM3} PUBLIC
      $<BUILD_INTERFACE:${PROJECT_SOURCE_DIR}Thirdparty/Sophus>
      $<INSTALL_INTERFACE:>
  )
else()
  find_package(Sophus REQUIRED)
endif()
target_link_libraries(${TARGET_ORB_SLAM3} PUBLIC sophus)

# hashlibpp
if(ORB_SLAM3_USE_OWN_hashlibpp)
  add_subdirectory(Thirdparty/hashlibpp)
else()
  find_package(hashlibpp REQUIRED)
endif()
target_link_libraries(${TARGET_ORB_SLAM3} PRIVATE hashlibpp)
target_compile_definitions(${TARGET_ORB_SLAM3} PRIVATE USE_HASHLIBPP)

# OpenSSL is used only in System.cc for MD5 hash calculation
# but because OpenSSL is not trivial to compile on windows, we can use hashlibpp instead.
#set(OPENSSL_USE_STATIC_LIBS TRUE)
#find_package(OpenSSL) # for crypto library
#if(OpenSSL_FOUND)
#  target_include_directories(${TARGET_ORB_SLAM3} ${OPENSSL_INCLUDE_DIR})
#  target_link_libraries(${TARGET_ORB_SLAM3} ${OPENSSL_CRYPTO_LIBRARY})
#endif()

# OpenCV
find_package(OpenCV 4.0 QUIET)
if(NOT OpenCV_FOUND)
  find_package(OpenCV 3.0 QUIET)
  if(NOT OpenCV_FOUND)
    message(FATAL_ERROR "OpenCV > 3.0 not found.")
  endif()
endif()
message(STATUS "OpenCV VERSION: ${OpenCV_VERSION}")
message(STATUS "OpenCV_LIBS: ${OpenCV_LIBS}")
target_link_libraries(${TARGET_ORB_SLAM3} PUBLIC ${OpenCV_LIBS})

# Eigen
find_package(Eigen3 3.1.0 REQUIRED)
#target_include_directories(${TARGET_ORB_SLAM3} PRIVATE ${EIGEN3_INCLUDE_DIR})
message(STATUS "EIGEN3_INCLUDE_DIR: ${EIGEN3_INCLUDE_DIR}")
message(STATUS "Eigen3_VERSION: ${Eigen3_VERSION}")
target_link_libraries(${TARGET_ORB_SLAM3} PUBLIC Eigen3::Eigen)

# Pangolin
find_package(Pangolin REQUIRED)
#target_include_directories(${TARGET_ORB_SLAM3} PRIVATE ${Pangolin_INCLUDE_DIRS})
message(STATUS "Pangolin_LIBRARIES: ${Pangolin_LIBRARIES}")
message(STATUS "Pangolin_VERSION: ${Pangolin_VERSION}")
target_link_libraries(${TARGET_ORB_SLAM3} PUBLIC ${Pangolin_LIBRARIES})

# realsense2
find_package(realsense2)
if(realsense2_FOUND)
  message(STATUS "realsense2_VERSION: ${realsense2_VERSION}")
  target_link_libraries(${TARGET_ORB_SLAM3} PUBLIC ${realsense2_LIBRARY}) # TODO: move these to the examples only
  set(ORB_SLAM3_DEPENDENCY_realsense2 "find_dependency(realsense2 REQUIRED)")
endif()

# Boost
find_package(Boost REQUIRED COMPONENTS serialization)
message(STATUS "Boost_LIBRARIES: ${Boost_LIBRARIES}")
target_link_libraries(${TARGET_ORB_SLAM3} PRIVATE ${Boost_LIBRARIES})

# Backward-cpp
if(CMAKE_BUILD_TYPE MATCHES Debug)
  find_package(Backward REQUIRED)
  message(STATUS "BACKWARD_LIBRARIES: ${BACKWARD_LIBRARIES}")
  target_link_libraries(${TARGET_ORB_SLAM3} PUBLIC Backward::Backward)
endif()


# Build examples
if(ORB_SLAM3_BUILD_EXAMPLES)
  add_subdirectory(Examples)
endif()

#Old examples
if(ORB_SLAM3_BUILD_EXAMPLES_OLD)
  add_subdirectory(Examples_old)
endif()


# Install

# Set standard installation directories
set(RUNTIME_DESTINATION ${CMAKE_INSTALL_PREFIX}/bin)
set(LIBRARY_DESTINATION ${CMAKE_INSTALL_PREFIX}/lib)
set(ARCHIVE_DESTINATION ${CMAKE_INSTALL_PREFIX}/lib)
set(INCLUDES_DESTINATION ${CMAKE_INSTALL_PREFIX}/include)
set(INCLUDES_INSTALL_DIR ${INCLUDES_DESTINATION}/${TARGET_ORB_SLAM3})
set(CMAKECONFIG_INSTALL_DIR ${LIBRARY_DESTINATION}/cmake/${TARGET_ORB_SLAM3})

# this relative path allows installed files to be relocatable.
file(RELATIVE_PATH REL_INCLUDE_DIR
    "${CMAKECONFIG_INSTALL_DIR}"
    "${INCLUDES_INSTALL_DIR}"
)
set(EXPORT_LIB_INC_DIRS "\${PROJECT_CMAKE_DIR}/${REL_INCLUDE_DIR}")
set(EXPORT_LIB_INC_DIRS ${EXPORT_LIB_INC_DIRS} "\${PROJECT_CMAKE_DIR}/${REL_INCLUDE_DIR}/CameraModels")

# install subprojects
if(ORB_SLAM3_USE_OWN_DBoW2)
    #install(FILES Thirdparty/DBoW2/lib/libDBoW2.so DESTINATION ${LIBRARY_DESTINATION})
    install(TARGETS DBoW2 DESTINATION ${LIBRARY_DESTINATION})
    # HACK: copy the DBoW2 headers because the own version has no package install
    install(FILES
        Thirdparty/DBoW2/DBoW2/BowVector.h
        Thirdparty/DBoW2/DBoW2/FClass.h
        Thirdparty/DBoW2/DBoW2/FeatureVector.h
        Thirdparty/DBoW2/DBoW2/FORB.h
        Thirdparty/DBoW2/DBoW2/ScoringObject.h
        Thirdparty/DBoW2/DBoW2/TemplatedVocabulary.h
        DESTINATION ${INCLUDES_DESTINATION}/DBoW2/DBoW2)
    install(FILES
        FILES Thirdparty/DBoW2/DUtils/Random.h
        FILES Thirdparty/DBoW2/DUtils/Timestamp.h
        DESTINATION ${INCLUDES_DESTINATION}/DBoW2/DUtils
    )
    install(TARGETS DBoW2 EXPORT ${TARGET_ORB_SLAM3}Targets)
    set(EXPORT_LIB_INC_DIRS ${EXPORT_LIB_INC_DIRS} "\${PROJECT_CMAKE_DIR}/${REL_INCLUDE_DIR}/../DBoW2")
endif()
if(ORB_SLAM3_USE_OWN_g2o)
    #install(FILES Thirdparty/gREQUIRED2o/lib/libg2o.so DESTINATION ${LIBRARY_DESTINATION})
    install(TARGETS g2o DESTINATION ${LIBRARY_DESTINATION})
    # HACK: copy the DBoW2 headers because the own version has no package install
    install(FILES "Thirdparty/g2o/config.h" DESTINATION ${INCLUDES_DESTINATION}/g2o)
    file(GLOB g2o_HEADERS_H "Thirdparty/g2o/g2o/core/*.h")
    file(GLOB g2o_HEADERS_HPP "Thirdparty/g2o/g2o/core/*.hpp")
    install(FILES ${g2o_HEADERS_H} ${g2o_HEADERS_HPP} DESTINATION ${INCLUDES_DESTINATION}/g2o/g2o/core)
    file(GLOB g2o_HEADERS_H "Thirdparty/g2o/g2o/solvers/*.h")
    file(GLOB g2o_HEADERS_HPP "Thirdparty/g2o/g2o/solvers/*.hpp")
    install(FILES ${g2o_HEADERS_H} ${g2o_HEADERS_HPP} DESTINATION ${INCLUDES_DESTINATION}/g2o/g2o/solvers)
    file(GLOB g2o_HEADERS_H "Thirdparty/g2o/g2o/stuff/*.h")
    file(GLOB g2o_HEADERS_HPP "Thirdparty/g2o/g2o/stuff/*.hpp")
    install(FILES ${g2o_HEADERS_H} ${g2o_HEADERS_HPP} DESTINATION ${INCLUDES_DESTINATION}/g2o/g2o/stuff)
    file(GLOB g2o_HEADERS_H "Thirdparty/g2o/g2o/types/*.h")
    file(GLOB g2o_HEADERS_HPP "Thirdparty/g2o/g2o/types/*.hpp")
    install(FILES ${g2o_HEADERS_H} ${g2o_HEADERS_HPP} DESTINATION ${INCLUDES_DESTINATION}/g2o/g2o/types)
    install(TARGETS g2o EXPORT ${TARGET_ORB_SLAM3}Targets)
    set(EXPORT_LIB_INC_DIRS ${EXPORT_LIB_INC_DIRS} "\${PROJECT_CMAKE_DIR}/${REL_INCLUDE_DIR}/../g2o")
endif()
if(ORB_SLAM3_USE_OWN_Sophus)
    install(TARGETS sophus DESTINATION ${LIBRARY_DESTINATION})
    set(EXPORT_LIB_INC_DIRS ${EXPORT_LIB_INC_DIRS} "\${PROJECT_CMAKE_DIR}/${REL_INCLUDE_DIR}/..")
endif()

# install headers
file(GLOB ORB_SLAM3_HEADERS "include/*.h")
install(FILES ${ORB_SLAM3_HEADERS} DESTINATION ${INCLUDES_INSTALL_DIR})
file(GLOB ORB_SLAM3_HEADERS "include/CameraModels/*.h")
install(FILES ${ORB_SLAM3_HEADERS} DESTINATION ${INCLUDES_INSTALL_DIR}/CameraModels)

# install libraries
install(TARGETS ${TARGET_ORB_SLAM3}
    EXPORT ${TARGET_ORB_SLAM3}Targets
    RUNTIME DESTINATION ${RUNTIME_DESTINATION}
    LIBRARY DESTINATION ${LIBRARY_DESTINATION}
    ARCHIVE DESTINATION ${ARCHIVE_DESTINATION}
    INCLUDES DESTINATION ${INCLUDES_DESTINATION}
)

# write package config files
include(CMakePackageConfigHelpers)
write_basic_package_version_file(
    "${PROJECT_BINARY_DIR}/${TARGET_ORB_SLAM3}ConfigVersion.cmake"
    VERSION 1.0
    COMPATIBILITY AnyNewerVersion
)
configure_package_config_file(
    "${PROJECT_SOURCE_DIR}/cmake/ORB_SLAM3Config.cmake.in"
    "${PROJECT_BINARY_DIR}/${TARGET_ORB_SLAM3}Config.cmake"
    INSTALL_DESTINATION ${CMAKECONFIG_INSTALL_DIR}
)
install(EXPORT ${TARGET_ORB_SLAM3}Targets
    DESTINATION ${CMAKECONFIG_INSTALL_DIR})
install(FILES "${PROJECT_BINARY_DIR}/${TARGET_ORB_SLAM3}ConfigVersion.cmake"
    "${PROJECT_BINARY_DIR}/${TARGET_ORB_SLAM3}Config.cmake"
    DESTINATION ${CMAKECONFIG_INSTALL_DIR}
)


# TODO: extract and copy the vocabulary into the bin folder<|MERGE_RESOLUTION|>--- conflicted
+++ resolved
@@ -24,23 +24,15 @@
 
 # Compiler specific options for gcc
 if (CMAKE_CXX_COMPILER_ID MATCHES "Clang" OR CMAKE_CXX_COMPILER_ID MATCHES "GNU")
-<<<<<<< HEAD
-  set(CMAKE_C_FLAGS "${CMAKE_C_FLAGS} -Wall -Wno-deprecated -O3")
-  set(CMAKE_CXX_FLAGS "${CMAKE_CXX_FLAGS} -Wall -Wno-deprecated -O3")
+  set(CMAKE_C_FLAGS "${CMAKE_C_FLAGS} -Wall -O3")
+  set(CMAKE_CXX_FLAGS "${CMAKE_CXX_FLAGS} -Wall -O3")
+  
+  # suppress warnings about deprecations (many in Eigen)
+  add_compile_options("-Wno-deprecated-declarations")
+  
   # @soeroesg: Disable this flag because it causes trouble with g2o
   #set(CMAKE_C_FLAGS_RELEASE "${CMAKE_C_FLAGS_RELEASE} -march=native")
   #set(CMAKE_CXX_FLAGS_RELEASE "${CMAKE_CXX_FLAGS_RELEASE} -march=native")
-=======
-  set(CMAKE_C_FLAGS "${CMAKE_C_FLAGS} -Wall -O3")
-  set(CMAKE_CXX_FLAGS "${CMAKE_CXX_FLAGS} -Wall -O3")
-
-  # suppress warnings about deprecations (many in Eigen)
-  add_compile_options("-Wno-deprecated-declarations")
-
-  message(STATUS "ORB_SLAM3 is using compiler flag -march=native. Make sure all relevant libraries are consistent with this.")
-  set(CMAKE_C_FLAGS "${CMAKE_C_FLAGS_RELEASE} -march=native")
-  set(CMAKE_CXX_FLAGS "${CMAKE_CXX_FLAGS_RELEASE} -march=native")
->>>>>>> 25b20cc8
 endif()
 # Compiler specific options for MSVC
 if (CMAKE_CXX_COMPILER_ID MATCHES "MSVC")
